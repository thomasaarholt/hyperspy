--- conflicted
+++ resolved
@@ -339,11 +339,8 @@
                   'hyperspy.samfire_utils.goodness_of_fit_tests',
                   ],
         install_requires=install_req,
-<<<<<<< HEAD
         test_require=["pytest>=3.0.2"],
-=======
         extras_require=extras_require,
->>>>>>> a2985571
         package_data={
             'hyperspy':
             [
