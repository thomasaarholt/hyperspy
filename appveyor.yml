
shallow_clone: true

environment:

  global:
    TEST_DEPS: "nose wheel pip"
    NSIS_DIR: "%PROGRAMFILES(x86)%/NSIS"


  matrix:

    # Pre-installed Python versions, which Appveyor may upgrade to
    # a later point release.
    - PYTHON: "C:\\Miniconda3"
      PYTHON_VERSION: "3.4.x"
      PYTHON_MAJOR: 3
      PYTHON_ARCH: "32"
      CONDA_PY: "34"
      CONDA_NPY: "19"
      WP_URL: 'http://heanet.dl.sourceforge.net/project/winpython/WinPython_3.4/3.4.3.7/WinPython-32bit-3.4.3.7.exe'
      WP_CRC: '8b3b111b911b9f0c2c3ec22f1f23ae07919ec59db63f87e1f12de132da073b4d'
      DEPS: "numpy scipy matplotlib ipython h5py sympy scikit-learn dill mock natsort"

    - PYTHON: "C:\\Miniconda35-x64"
      PYTHON_VERSION: "3.5.x"
      PYTHON_MAJOR: 3
      PYTHON_ARCH: "64"
      CONDA_PY: "35"
      CONDA_NPY: "19"
      WP_URL: 'http://heanet.dl.sourceforge.net/project/winpython/WinPython_3.5/3.5.1.1/WinPython-64bit-3.5.1.1.exe'
      WP_CRC: '82057650e7950e6562affc73fd711e9fae1e6b8829cd6d65527f5a79429241ac'
      DEPS: "numpy scipy matplotlib ipython h5py sympy scikit-learn dill mock natsort"

    - PYTHON: "C:\\Miniconda"
      PYTHON_VERSION: "2.7.x"
      PYTHON_MAJOR: 2
      PYTHON_ARCH: "32"
      CONDA_PY: "27"
      CONDA_NPY: "19"
      WP_URL: 'http://heanet.dl.sourceforge.net/project/winpython/WinPython_2.7/2.7.10.3/WinPython-32bit-2.7.10.3.exe'
      WP_CRC: '99E825BCDE4FFA57E612A0D31DF1487861C96D1903E4D20C5843FA2651C9E33B'
      DEPS: "numpy scipy matplotlib traits traitsui ipython h5py sympy scikit-learn dill mock natsort"

    - PYTHON: "C:\\Miniconda-x64"
      PYTHON_VERSION: "2.7.x"
      PYTHON_MAJOR: 2
      PYTHON_ARCH: "64"
      CONDA_PY: "27"
      CONDA_NPY: "19"
      WP_URL: 'http://heanet.dl.sourceforge.net/project/winpython/WinPython_2.7/2.7.10.3/WinPython-64bit-2.7.10.3.exe'
      WP_CRC: '35d13e00e4ffdccde150fd526acf3923a62c4b329ab85987dfeea4c2496eaae2'
      DEPS: "numpy scipy matplotlib traits traitsui ipython h5py sympy scikit-learn dill mock natsort"


matrix:
  allow_failures:
    - PYTHON_VERSION: "2.7.x"

init:
  - "ECHO %PYTHON% %PYTHON_VERSION% %PYTHON_ARCH%"
  - "ECHO %APPVEYOR_BUILD_FOLDER%"
  - "ECHO %CMD_IN_ENV%"

install:
  - ps: Add-AppveyorMessage "Starting install..."
  # Prepend Python to the PATH
  - "SET ORIGPATH=%PATH%"
  - "SET PATH=%PYTHON%;%PYTHON%\\Scripts;%PATH%"

  # Check that we have the expected version and architecture for Python
  - "python --version"
  - "python -c \"import struct; print(struct.calcsize('P') * 8)\""

  # Install the dependencies of the project.
  - ps: Add-AppveyorMessage "Installing conda packages..."
  - "%CMD_IN_ENV% conda install -yq %TEST_DEPS%"
  - "%CMD_IN_ENV% conda install -yq %DEPS%"
    # Having 'sip' folder on path confuses import of `sip`.
  - "%CMD_IN_ENV% move %PYTHON%\\sip %PYTHON%\\Lib\\site-packages\\PyQt4\\sip"
  - "%CMD_IN_ENV% conda install pip"
  # TODO: Remove once anaconda taitsui package is at v5:
  - "IF \"%PYTHON_MAJOR%\" EQU \"3\" pip install --upgrade traitsui"
  - ps: Add-AppveyorMessage "Installing hyperspy..."
  - "python setup.py install"

build: false  # Not a C# project, build stuff at the test step instead.

test_script:
  # Run the project tests
  - ps: Add-AppveyorMessage "Running tests..."
  - "python continuous_integration/nosetest.py hyperspy"
  - ps: Add-AppveyorMessage "Testing completed."

# Auto-deployment of bundle installer for tags:
before_deploy:
  - ps: Add-AppveyorMessage "Running deployment step..."
  - "pip install winpython"
  - "pip install https://github.com/hyperspy/hyperspy-bundle/archive/master.zip"
  # Download WinPython installer if not cached
  - ps: Add-AppveyorMessage "Installing WinPython..."
  - "SET WP_INSTDIR=%APPDATA%\\wpdir\\WinPython-%PYTHON_ARCH%bit\\"
  - "SET WP_EXE=%APPDATA%/wpdir/WinPython%PYTHON_MAJOR%-%PYTHON_ARCH%bit.exe"
  - "mkdir %APPDATA%\\wpdir"
  - ps: appveyor DownloadFile $Env:WP_URL -FileName $Env:WP_EXE
  - ps: Write-Output (Get-FileHash $Env:WP_EXE)
  - ps: if ((Get-FileHash $Env:WP_EXE).Hash -ne $Env:WP_CRC) { exit(1) }
  - ps: (& $Env:WP_EXE /S /D=$Env:WP_INSTDIR | Out-Null )
  - "ls %APPDATA%/wpdir"
  - "ls %WP_INSTDIR%"

  # Patch NSIS to allow longer strings
  - ps: Add-AppveyorMessage "Setting up WinPython environment..."
  - ps: Start-FileDownload ('http://freefr.dl.sourceforge.net/project/nsis/NSIS%202/2.46/nsis-2.46-strlen_8192.zip') ../nsis_patch.zip
  - ps: if ((Get-FileHash '../nsis_patch.zip').Hash -ne '3BA22DDC0F14DBD75A9487EB6C9BD85F535E7038927D251103B97E0AAD94EEAD') { exit(1) }
  - "7z x ../nsis_patch.zip -o%NSIS_DIR -aoa"
  - ps: Start-FileDownload ('http://nsis.sourceforge.net/mediawiki/images/e/eb/Textreplace.zip') ../Textreplace.zip
  - ps: if ((Get-FileHash '../Textreplace.zip').Hash -ne '6462C0C22E87E7C81DD9076D40ACC74C515243A56F10F4F8FE720F7099DB3BA2') { exit(1) }
  - "7z x ../Textreplace.zip -o%NSIS_DIR% -aoa"
  - ps: Start-FileDownload ('http://nsis.sourceforge.net/mediawiki/images/8/8f/UAC.zip') ../UAC.zip
  - ps: if ((Get-FileHash '../UAC.zip').Hash -ne '20E3192AF5598568887C16D88DE59A52C2CE4A26E42C5FB8BEE8105DCBBD1760') { exit(1) }
  - "7z x ../UAC.zip -o%NSIS_DIR% -aoa"
  # Install current hyperspy in WinPython
  - "SET PATH=%ORIGPATH%"
  - "%CMD_IN_ENV% %WP_INSTDIR%/scripts/env.bat"
<<<<<<< HEAD
  - "%CMD_IN_ENV% python.exe setup.py install"
  - "%CMD_IN_ENV% pip install --upgrade configobj traitsui start_jupyter_cm"
=======
  - "%CMD_IN_ENV% easy_install --upgrade pip"
  - "%CMD_IN_ENV% pip install ./"
  - "%CMD_IN_ENV% pip install --upgrade configobj traitsui natsort"
>>>>>>> 9609798a
  # Custom installer step
  # TODO: Re-run tests in WinPython environment
  - ps: Add-AppveyorMessage "Creating installer..."
  - "%PYTHON%/python.exe -m hspy_bundle.configure_installer %APPDATA%/wpdir %PYTHON_ARCH% %APPVEYOR_REPO_TAG_NAME%"
  - "\"%NSIS_DIR%/makensis.exe\" /V3 NSIS_installer_script-%PYTHON_ARCH%bit.nsi"
  - ps: Add-AppveyorMessage "Installer created! Pushing to GitHub..."
  - "appveyor PushArtifact HyperSpy-%APPVEYOR_REPO_TAG_NAME%-Bundle-Windows-%PYTHON_ARCH%bit.exe"

deploy:
  release: $(APPVEYOR_REPO_TAG_NAME)
  description: 'Release: $(APPVEYOR_REPO_COMMIT_MESSAGE)'
  provider: GitHub
  auth_token:
    secure: KwAfARhGEqOnZHltPB6kKu8xmnoiGSk7NMYJBIEbWvFCuVnepoPV7ZcIjUN3pUpK
  artifact: /.*\.exe/              # upload all exe installers to release assets
  draft: true
  prerelease: false
  on:
    appveyor_repo_tag: true        # deploy on tag push only<|MERGE_RESOLUTION|>--- conflicted
+++ resolved
@@ -123,14 +123,8 @@
   # Install current hyperspy in WinPython
   - "SET PATH=%ORIGPATH%"
   - "%CMD_IN_ENV% %WP_INSTDIR%/scripts/env.bat"
-<<<<<<< HEAD
   - "%CMD_IN_ENV% python.exe setup.py install"
-  - "%CMD_IN_ENV% pip install --upgrade configobj traitsui start_jupyter_cm"
-=======
-  - "%CMD_IN_ENV% easy_install --upgrade pip"
-  - "%CMD_IN_ENV% pip install ./"
-  - "%CMD_IN_ENV% pip install --upgrade configobj traitsui natsort"
->>>>>>> 9609798a
+  - "%CMD_IN_ENV% pip install --upgrade configobj traitsui natsort start_jupyter_cm"
   # Custom installer step
   # TODO: Re-run tests in WinPython environment
   - ps: Add-AppveyorMessage "Creating installer..."
