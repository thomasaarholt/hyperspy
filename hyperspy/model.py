--- conflicted
+++ resolved
@@ -1149,15 +1149,10 @@
         else:
             cf.apply()
         
-<<<<<<< HEAD
-
-            
-
-=======
-        elif signal_range=='interactive':
-            gui.tools.ComponentFit(signal, self, component)
+
+            
+
 
     def fit_all_components(self):
         for component in self:
-            self.fit_component(component, signal_range="interactive")
->>>>>>> 7bb8ed85
+            self.fit_component(component, signal_range="interactive")