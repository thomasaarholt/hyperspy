# -*- coding: utf-8 -*-
# Copyright 2007-2016 The HyperSpy developers
#
# This file is part of  HyperSpy.
#
#  HyperSpy is free software: you can redistribute it and/or modify
# it under the terms of the GNU General Public License as published by
# the Free Software Foundation, either version 3 of the License, or
# (at your option) any later version.
#
#  HyperSpy is distributed in the hope that it will be useful,
# but WITHOUT ANY WARRANTY; without even the implied warranty of
# MERCHANTABILITY or FITNESS FOR A PARTICULAR PURPOSE.  See the
# GNU General Public License for more details.
#
# You should have received a copy of the GNU General Public License
# along with  HyperSpy.  If not, see <http://www.gnu.org/licenses/>.

import copy
import h5py
import os.path
import warnings
import math
import inspect
from contextlib import contextmanager
from datetime import datetime

import numpy as np
import numpy.ma as ma
import scipy.interpolate
try:
    from scipy.signal import savgol_filter
    savgol_imported = True
except ImportError:
    savgol_imported = False
import scipy as sp
from matplotlib import pyplot as plt
try:
    from statsmodels.nonparametric.smoothers_lowess import lowess
    statsmodels_installed = True
except:
    statsmodels_installed = False

from hyperspy.axes import AxesManager
from hyperspy import io
from hyperspy.drawing import mpl_hie, mpl_hse, mpl_he
from hyperspy.learn.mva import MVA, LearningResults
import hyperspy.misc.utils
from hyperspy.misc.utils import DictionaryTreeBrowser
from hyperspy.drawing import signal as sigdraw
from hyperspy.decorators import auto_replot
from hyperspy.defaults_parser import preferences
from hyperspy.misc.io.tools import ensure_directory
from hyperspy.external.progressbar import progressbar
from hyperspy.gui.tools import (
    SpectrumCalibration,
    SmoothingSavitzkyGolay,
    SmoothingLowess,
    SmoothingTV,
    ButterworthFilter)
from hyperspy.misc.tv_denoise import _tv_denoise_1d
from hyperspy.gui.egerton_quantification import BackgroundRemoval
from hyperspy.decorators import only_interactive
from hyperspy.decorators import interactive_range_selector
from scipy.ndimage.filters import gaussian_filter1d
from hyperspy.misc.spectrum_tools import find_peaks_ohaver
from hyperspy.misc.image_tools import (shift_image, estimate_image_shift)
from hyperspy.misc.math_tools import symmetrize, antisymmetrize
from hyperspy.exceptions import SignalDimensionError, DataDimensionError
from hyperspy.misc import array_tools
from hyperspy.misc import spectrum_tools
from hyperspy.misc import rgb_tools
from hyperspy.gui.tools import IntegrateArea
from hyperspy import components
from hyperspy.misc.utils import underline
from hyperspy.external.astroML.histtools import histogram
from hyperspy.drawing.utils import animate_legend
from hyperspy.misc.slicing import SpecialSlicers, FancySlicing
from hyperspy.misc.utils import slugify
from hyperspy.events import Events, Event
from hyperspy.docstrings.signal import (
    ONE_AXIS_PARAMETER, MANY_AXIS_PARAMETER, OUT_ARG)


class ModelManager(object):

    """Container for models
    """

    class ModelStub(object):

        def __init__(self, mm, name):
            self._name = name
            self._mm = mm
            self.restore = lambda: mm.restore(self._name)
            self.remove = lambda: mm.remove(self._name)
            self.pop = lambda: mm.pop(self._name)
            self.restore.__doc__ = "Returns the stored model"
            self.remove.__doc__ = "Removes the stored model"
            self.pop.__doc__ = \
                "Returns the stored model and removes it from storage"

        def __repr__(self):
            return repr(self._mm._models[self._name])

    def __init__(self, signal, dictionary=None):
        self._signal = signal
        self._models = DictionaryTreeBrowser()
        self._add_dictionary(dictionary)

    def _add_dictionary(self, dictionary=None):
        if dictionary is not None:
            for k, v in dictionary.iteritems():
                if k.startswith('_') or k in ['restore', 'remove']:
                    raise KeyError("Can't add dictionary with key '%s'" % k)
                k = slugify(k, True)
                self._models.set_item(k, v)
                setattr(self, k, self.ModelStub(self, k))

    def _set_nice_description(self, node, names):
        ans = {'date': datetime.now().strftime('%Y-%m-%d %H:%M:%S'),
               'dimensions': self._signal.axes_manager._get_dimension_str(),
               }
        node.add_dictionary(ans)
        for n in names:
            node.add_node('components.' + n)

    def _save(self, name, dictionary):

        from itertools import product
        _abc = 'abcdefghijklmnopqrstuvwxyz'

        def get_letter(models):
            howmany = len(models)
            if not howmany:
                return 'a'
            order = int(np.log(howmany) / np.log(26)) + 1
            letters = [_abc, ] * order
            for comb in product(*letters):
                guess = "".join(comb)
                if guess not in models.keys():
                    return guess

        if name is None:
            name = get_letter(self._models)
        else:
            name = self._check_name(name)

        if name in self._models:
            self.remove(name)

        self._models.add_node(name)
        node = self._models.get_item(name)
        names = [c['name'] for c in dictionary['components']]
        self._set_nice_description(node, names)

        node.set_item('_dict', dictionary)
        setattr(self, name, self.ModelStub(self, name))

    def store(self, model, name=None):
        """If the given model was created from this signal, stores it

        Parameters
        ----------
        model : model
            the model to store in the signal
        name : {string, None}
            the name for the model to be stored with

        See Also
        --------
        remove
        restore
        pop
        """
        if model.signal is self._signal:
            self._save(name, model.as_dictionary())
        else:
            raise ValueError("The model is created from a different signal, "
                             "you should store it there")

    def _check_name(self, name, existing=False):
        if not isinstance(name, basestring):
            raise KeyError('Name has to be a string')
        if name.startswith('_'):
            raise KeyError('Name cannot start with "_" symbol')
        if '.' in name:
            raise KeyError('Name cannot contain dots (".")')
        name = slugify(name, True)
        if existing:
            if name not in self._models:
                raise KeyError(
                    "Model named '%s' is not currently stored" %
                    name)
        return name

    def remove(self, name):
        """Removes the given model

        Parameters
        ----------
        name : string
            the name of the model to remove

        See Also
        --------
        restore
        store
        pop
        """
        name = self._check_name(name, True)
        delattr(self, name)
        self._models.__delattr__(name)

    def pop(self, name):
        """Returns the restored model and removes it from storage

        Parameters
        ----------
        name : string
            the name of the model to restore and remove

        See Also
        --------
        restore
        store
        remove
        """
        name = self._check_name(name, True)
        model = self.restore(name)
        self.remove(name)
        return model

    def restore(self, name):
        """Returns the restored model

        Parameters
        ----------
        name : string
            the name of the model to restore

        See Also
        --------
        remove
        store
        pop
        """
        name = self._check_name(name, True)
        d = self._models.get_item(name + '._dict').as_dictionary()
        return self._signal.create_model(dictionary=copy.deepcopy(d))

    def __repr__(self):
        return repr(self._models)

    def __len__(self):
        return len(self._models)

    def __getitem__(self, name):
        name = self._check_name(name, True)
        return getattr(self, name)


class Signal2DTools(object):

    def estimate_shift2D(self,
                         reference='current',
                         correlation_threshold=None,
                         chunk_size=30,
                         roi=None,
                         normalize_corr=False,
                         sobel=True,
                         medfilter=True,
                         hanning=True,
                         plot=False,
                         dtype='float',
                         show_progressbar=None):
        """Estimate the shifts in a image using phase correlation

        This method can only estimate the shift by comparing
        bidimensional features that should not change position
        between frames. To decrease the memory usage, the time of
        computation and the accuracy of the results it is convenient
        to select a region of interest by setting the roi keyword.

        Parameters
        ----------

        reference : {'current', 'cascade' ,'stat'}
            If 'current' (default) the image at the current
            coordinates is taken as reference. If 'cascade' each image
            is aligned with the previous one. If 'stat' the translation
            of every image with all the rest is estimated and by
            performing statistical analysis on the result the
            translation is estimated.
        correlation_threshold : {None, 'auto', float}
            This parameter is only relevant when `reference` is 'stat'.
            If float, the shift estimations with a maximum correlation
            value lower than the given value are not used to compute
            the estimated shifts. If 'auto' the threshold is calculated
            automatically as the minimum maximum correlation value
            of the automatically selected reference image.
        chunk_size: {None, int}
            If int and `reference`=='stat' the number of images used
            as reference are limited to the given value.
        roi : tuple of ints or floats (left, right, top bottom)
             Define the region of interest. If int(float) the position
             is given axis index(value).
        sobel : bool
            apply a sobel filter for edge enhancement
        medfilter :  bool
            apply a median filter for noise reduction
        hanning : bool
            Apply a 2d hanning filter
        plot : bool
            If True plots the images after applying the filters and
            the phase correlation
        dtype : str or dtype
            Typecode or data-type in which the calculations must be
            performed.
        show_progressbar : None or bool
            If True, display a progress bar. If None the default is set in
            `preferences`.

        Returns
        -------

        list of applied shifts

        Notes
        -----

        The statistical analysis approach to the translation estimation
        when using `reference`='stat' roughly follows [1]_ . If you use
        it please cite their article.

        References
        ----------

        .. [1] Schaffer, Bernhard, Werner Grogger, and Gerald
        Kothleitner. “Automated Spatial Drift Correction for EFTEM
        Image Series.”
        Ultramicroscopy 102, no. 1 (December 2004): 27–36.

        """
        if show_progressbar is None:
            show_progressbar = preferences.General.show_progressbar
        self._check_signal_dimension_equals_two()
        if roi is not None:
            # Get the indices of the roi
            yaxis = self.axes_manager.signal_axes[1]
            xaxis = self.axes_manager.signal_axes[0]
            roi = tuple([xaxis._get_index(i) for i in roi[2:]] +
                        [yaxis._get_index(i) for i in roi[:2]])

        ref = None if reference == 'cascade' else \
            self.__call__().copy()
        shifts = []
        nrows = None
        images_number = self.axes_manager._max_index + 1
        if reference == 'stat':
            nrows = images_number if chunk_size is None else \
                min(images_number, chunk_size)
            pcarray = ma.zeros((nrows, self.axes_manager._max_index + 1,
                                ),
                               dtype=np.dtype([('max_value', np.float),
                                               ('shift', np.int32,
                                                (2,))]))
            nshift, max_value = estimate_image_shift(
                self(),
                self(),
                roi=roi,
                sobel=sobel,
                medfilter=medfilter,
                hanning=hanning,
                normalize_corr=normalize_corr,
                plot=plot,
                dtype=dtype)
            np.fill_diagonal(pcarray['max_value'], max_value)
            pbar = progressbar(maxval=nrows * images_number,
                               disabled=not show_progressbar)
        else:
            pbar = progressbar(maxval=images_number,
                               disabled=not show_progressbar)

        # Main iteration loop. Fills the rows of pcarray when reference
        # is stat
        for i1, im in enumerate(self._iterate_signal()):
            if reference in ['current', 'cascade']:
                if ref is None:
                    ref = im.copy()
                    shift = np.array([0, 0])
                nshift, max_val = estimate_image_shift(
                    ref, im, roi=roi, sobel=sobel, medfilter=medfilter,
                    hanning=hanning, plot=plot,
                    normalize_corr=normalize_corr, dtype=dtype)
                if reference == 'cascade':
                    shift += nshift
                    ref = im.copy()
                else:
                    shift = nshift
                shifts.append(shift.copy())
                pbar.update(i1 + 1)
            elif reference == 'stat':
                if i1 == nrows:
                    break
                # Iterate to fill the columns of pcarray
                for i2, im2 in enumerate(
                        self._iterate_signal()):
                    if i2 > i1:
                        nshift, max_value = estimate_image_shift(
                            im,
                            im2,
                            roi=roi,
                            sobel=sobel,
                            medfilter=medfilter,
                            hanning=hanning,
                            normalize_corr=normalize_corr,
                            plot=plot,
                            dtype=dtype)

                        pcarray[i1, i2] = max_value, nshift
                    del im2
                    pbar.update(i2 + images_number * i1 + 1)
                del im
        if reference == 'stat':
            # Select the reference image as the one that has the
            # higher max_value in the row
            sqpcarr = pcarray[:, :nrows]
            sqpcarr['max_value'][:] = symmetrize(sqpcarr['max_value'])
            sqpcarr['shift'][:] = antisymmetrize(sqpcarr['shift'])
            ref_index = np.argmax(pcarray['max_value'].min(1))
            self.ref_index = ref_index
            shifts = (pcarray['shift'] +
                      pcarray['shift'][ref_index, :nrows][:, np.newaxis])
            if correlation_threshold is not None:
                if correlation_threshold == 'auto':
                    correlation_threshold = \
                        (pcarray['max_value'].min(0)).max()
                    print("Correlation threshold = %1.2f" %
                          correlation_threshold)
                shifts[pcarray['max_value'] <
                       correlation_threshold] = ma.masked
                shifts.mask[ref_index, :] = False

            shifts = shifts.mean(0)
        else:
            shifts = np.array(shifts)
            del ref
        return shifts

    def align2D(self, crop=True, fill_value=np.nan, shifts=None, expand=False,
                roi=None,
                sobel=True,
                medfilter=True,
                hanning=True,
                plot=False,
                normalize_corr=False,
                reference='current',
                dtype='float',
                correlation_threshold=None,
                chunk_size=30):
        """Align the images in place using user provided shifts or by
        estimating the shifts.

        Please, see `estimate_shift2D` docstring for details
        on the rest of the parameters not documented in the following
        section

        Parameters
        ----------
        crop : bool
            If True, the data will be cropped not to include regions
            with missing data
        fill_value : int, float, nan
            The areas with missing data are filled with the given value.
            Default is nan.
        shifts : None or list of tuples
            If None the shifts are estimated using
            `estimate_shift2D`.
        expand : bool
            If True, the data will be expanded to fit all data after alignment.
            Overrides `crop`.

        Returns
        -------
        shifts : np.array
            The shifts are returned only if `shifts` is None

        Notes
        -----

        The statistical analysis approach to the translation estimation
        when using `reference`='stat' roughly follows [1]_ . If you use
        it please cite their article.

        References
        ----------

        .. [1] Schaffer, Bernhard, Werner Grogger, and Gerald
        Kothleitner. “Automated Spatial Drift Correction for EFTEM
        Image Series.”
        Ultramicroscopy 102, no. 1 (December 2004): 27–36.

        """
        self._check_signal_dimension_equals_two()
        if shifts is None:
            shifts = self.estimate_shift2D(
                roi=roi,
                sobel=sobel,
                medfilter=medfilter,
                hanning=hanning,
                plot=plot,
                reference=reference,
                dtype=dtype,
                correlation_threshold=correlation_threshold,
                normalize_corr=normalize_corr,
                chunk_size=chunk_size)
            return_shifts = True
        else:
            return_shifts = False
        if not np.any(shifts):
            # The shift array if filled with zeros, nothing to do.
            return

        if expand:
            # Expand to fit all valid data
            left, right = (int(np.floor(shifts[:, 1].min())) if
                           shifts[:, 1].min() < 0 else 0,
                           int(np.ceil(shifts[:, 1].max())) if
                           shifts[:, 1].max() > 0 else 0)
            top, bottom = (int(np.floor(shifts[:, 0].min())) if
                           shifts[:, 0].min() < 0 else 0,
                           int(np.ceil(shifts[:, 0].max())) if
                           shifts[:, 0].max() > 0 else 0)
            xaxis = self.axes_manager.signal_axes[0]
            yaxis = self.axes_manager.signal_axes[1]
            padding = []
            for i in xrange(self.data.ndim):
                if i == xaxis.index_in_array:
                    padding.append((right, -left))
                elif i == yaxis.index_in_array:
                    padding.append((bottom, -top))
                else:
                    padding.append((0, 0))
            self.data = np.pad(self.data, padding, mode='constant',
                               constant_values=(fill_value,))
            if left < 0:
                xaxis.offset += left * xaxis.scale
            if np.any((left < 0, right > 0)):
                xaxis.size += right - left
            if top < 0:
                yaxis.offset += top * yaxis.scale
            if np.any((top < 0, bottom > 0)):
                yaxis.size += bottom - top

        # Translate with sub-pixel precision if necesary
        for im, shift in zip(self._iterate_signal(),
                             shifts):
            if np.any(shift):
                shift_image(im, -shift,
                            fill_value=fill_value)
                del im

        if crop and not expand:
            # Crop the image to the valid size
            shifts = -shifts
            bottom, top = (int(np.floor(shifts[:, 0].min())) if
                           shifts[:, 0].min() < 0 else None,
                           int(np.ceil(shifts[:, 0].max())) if
                           shifts[:, 0].max() > 0 else 0)
            right, left = (int(np.floor(shifts[:, 1].min())) if
                           shifts[:, 1].min() < 0 else None,
                           int(np.ceil(shifts[:, 1].max())) if
                           shifts[:, 1].max() > 0 else 0)
            self.crop_image(top, bottom, left, right)
            shifts = -shifts

        self.events.data_changed.trigger(obj=self)
        if return_shifts:
            return shifts

    def crop_image(self, top=None, bottom=None,
                   left=None, right=None):
        """Crops an image in place.

        top, bottom, left, right : int or float

            If int the values are taken as indices. If float the values are
            converted to indices.

        See also:
        ---------
        crop

        """
        self._check_signal_dimension_equals_two()
        self.crop(self.axes_manager.signal_axes[1].index_in_axes_manager,
                  top,
                  bottom)
        self.crop(self.axes_manager.signal_axes[0].index_in_axes_manager,
                  left,
                  right)


class Signal1DTools(object):

    def shift1D(self,
                shift_array,
                interpolation_method='linear',
                crop=True,
                expand=False,
                fill_value=np.nan,
                show_progressbar=None):
        """Shift the data in place over the signal axis by the amount specified
        by an array.

        Parameters
        ----------
        shift_array : numpy array
            An array containing the shifting amount. It must have
            `axes_manager._navigation_shape_in_array` shape.
        interpolation_method : str or int
            Specifies the kind of interpolation as a string ('linear',
            'nearest', 'zero', 'slinear', 'quadratic, 'cubic') or as an
            integer specifying the order of the spline interpolator to
            use.
        crop : bool
            If True automatically crop the signal axis at both ends if
            needed.
        expand : bool
            If True, the data will be expanded to fit all data after alignment.
            Overrides `crop`.
        fill_value : float
            If crop is False fill the data outside of the original
            interval with the given value where needed.
        show_progressbar : None or bool
            If True, display a progress bar. If None the default is set in
            `preferences`.

        Raises
        ------
        SignalDimensionError if the signal dimension is not 1.

        """
        if not np.any(shift_array):
            # Nothing to do, the shift array if filled with zeros
            return
        if show_progressbar is None:
            show_progressbar = preferences.General.show_progressbar
        self._check_signal_dimension_equals_one()
        axis = self.axes_manager.signal_axes[0]
        pbar = progressbar(
            maxval=self.axes_manager.navigation_size,
            disabled=not show_progressbar)

        # Figure out min/max shifts, and translate to shifts in index as well
        minimum, maximum = np.nanmin(shift_array), np.nanmax(shift_array)
        if minimum < 0:
            ihigh = 1 + axis.value2index(
                axis.high_value + minimum,
                rounding=math.floor)
        else:
            ihigh = axis.high_index + 1
        if maximum > 0:
            ilow = axis.value2index(axis.offset + maximum,
                                    rounding=math.ceil)
        else:
            ilow = axis.low_index
        if expand:
            padding = []
            for i in xrange(self.data.ndim):
                if i == axis.index_in_array:
                    padding.append(
                        (axis.high_index - ihigh + 1, ilow - axis.low_index))
                else:
                    padding.append((0, 0))
            self.data = np.pad(self.data, padding, mode='constant',
                               constant_values=(fill_value,))
            axis.offset += minimum
            axis.size += axis.high_index - ihigh + 1 + ilow - axis.low_index
        offset = axis.offset
        original_axis = axis.axis.copy()
        for i, (dat, shift) in enumerate(zip(
                self._iterate_signal(),
                shift_array.ravel(()))):
            if np.isnan(shift):
                continue
            si = sp.interpolate.interp1d(original_axis,
                                         dat,
                                         bounds_error=False,
                                         fill_value=fill_value,
                                         kind=interpolation_method)
            axis.offset = float(offset - shift)
            dat[:] = si(axis.axis)
            pbar.update(i + 1)

        axis.offset = offset

        if crop and not expand:
            self.crop(axis.index_in_axes_manager,
                      ilow,
                      ihigh)

        self.events.data_changed.trigger(obj=self)

    def interpolate_in_between(self, start, end, delta=3,
                               show_progressbar=None, **kwargs):
        """Replace the data in a given range by interpolation.

        The operation is performed in place.

        Parameters
        ----------
        start, end : {int | float}
            The limits of the interval. If int they are taken as the
            axis index. If float they are taken as the axis value.

        delta : {int | float}
            The windows around the (start, end) to use for interpolation

        show_progressbar : None or bool
            If True, display a progress bar. If None the default is set in
            `preferences`.

        All extra keyword arguments are passed to
        scipy.interpolate.interp1d. See the function documentation
        for details.

        Raises
        ------
        SignalDimensionError if the signal dimension is not 1.

        """
        if show_progressbar is None:
            show_progressbar = preferences.General.show_progressbar
        self._check_signal_dimension_equals_one()
        axis = self.axes_manager.signal_axes[0]
        i1 = axis._get_index(start)
        i2 = axis._get_index(end)
        if isinstance(delta, float):
            delta = int(delta / axis.scale)
        i0 = int(np.clip(i1 - delta, 0, np.inf))
        i3 = int(np.clip(i2 + delta, 0, axis.size))
        pbar = progressbar(
            maxval=self.axes_manager.navigation_size,
            disabled=not show_progressbar)
        for i, dat in enumerate(self._iterate_signal()):
            dat_int = sp.interpolate.interp1d(
                range(i0, i1) + range(i2, i3),
                dat[i0:i1].tolist() + dat[i2:i3].tolist(),
                **kwargs)
            dat[i1:i2] = dat_int(range(i1, i2))
            pbar.update(i + 1)
        self.events.data_changed.trigger(obj=self)

    def _check_navigation_mask(self, mask):
        if mask is not None:
            if not isinstance(mask, Signal):
                raise ValueError("mask must be a Signal instance.")
            elif mask.axes_manager.signal_dimension not in (0, 1):
                raise ValueError("mask must be a Signal with signal_dimension "
                                 "equal to 1")
            elif (mask.axes_manager.navigation_dimension !=
                  self.axes_manager.navigation_dimension):
                raise ValueError("mask must be a Signal with the same "
                                 "navigation_dimension as the current signal.")

    def estimate_shift1D(self,
                         start=None,
                         end=None,
                         reference_indices=None,
                         max_shift=None,
                         interpolate=True,
                         number_of_interpolation_points=5,
                         mask=None,
                         show_progressbar=None):
        """Estimate the shifts in the current signal axis using
         cross-correlation.

        This method can only estimate the shift by comparing
        unidimensional features that should not change the position in
        the signal axis. To decrease the memory usage, the time of
        computation and the accuracy of the results it is convenient to
        select the feature of interest providing sensible values for
        `start` and `end`. By default interpolation is used to obtain
        subpixel precision.

        Parameters
        ----------
        start, end : {int | float | None}
            The limits of the interval. If int they are taken as the
            axis index. If float they are taken as the axis value.
        reference_indices : tuple of ints or None
            Defines the coordinates of the spectrum that will be used
            as eference. If None the spectrum at the current
            coordinates is used for this purpose.
        max_shift : int
            "Saturation limit" for the shift.
        interpolate : bool
            If True, interpolation is used to provide sub-pixel
            accuracy.
        number_of_interpolation_points : int
            Number of interpolation points. Warning: making this number
            too big can saturate the memory
        mask : Signal of bool data type.
            It must have signal_dimension = 0 and navigation_shape equal to the
            current signal. Where mask is True the shift is not computed
            and set to nan.
        show_progressbar : None or bool
            If True, display a progress bar. If None the default is set in
            `preferences`.

        Returns
        -------
        An array with the result of the estimation in the axis units.

        Raises
        ------
        SignalDimensionError if the signal dimension is not 1.

        """
        if show_progressbar is None:
            show_progressbar = preferences.General.show_progressbar
        self._check_signal_dimension_equals_one()
        ip = number_of_interpolation_points + 1
        axis = self.axes_manager.signal_axes[0]
        self._check_navigation_mask(mask)
        if reference_indices is None:
            reference_indices = self.axes_manager.indices

        i1, i2 = axis._get_index(start), axis._get_index(end)
        shift_array = np.zeros(self.axes_manager._navigation_shape_in_array,
                               dtype=float)
        ref = self.inav[reference_indices].data[i1:i2]
        if interpolate is True:
            ref = spectrum_tools.interpolate1D(ip, ref)
        pbar = progressbar(
            maxval=self.axes_manager.navigation_size,
            disabled=not show_progressbar)
        for i, (dat, indices) in enumerate(zip(
                self._iterate_signal(),
                self.axes_manager._array_indices_generator())):
            if mask is not None and bool(mask.data[indices]) is True:
                shift_array[indices] = np.nan
            else:
                dat = dat[i1:i2]
                if interpolate is True:
                    dat = spectrum_tools.interpolate1D(ip, dat)
                shift_array[indices] = np.argmax(
                    np.correlate(ref, dat, 'full')) - len(ref) + 1
            pbar.update(i + 1)
        pbar.finish()

        if max_shift is not None:
            if interpolate is True:
                max_shift *= ip
            shift_array.clip(-max_shift, max_shift)
        if interpolate is True:
            shift_array /= ip
        shift_array *= axis.scale
        return shift_array

    def align1D(self,
                start=None,
                end=None,
                reference_indices=None,
                max_shift=None,
                interpolate=True,
                number_of_interpolation_points=5,
                interpolation_method='linear',
                crop=True,
                expand=False,
                fill_value=np.nan,
                also_align=[],
                mask=None,
                show_progressbar=None):
        """Estimate the shifts in the signal axis using
        cross-correlation and use the estimation to align the data in place.

        This method can only estimate the shift by comparing
        unidimensional
        features that should not change the position.
        To decrease memory usage, time of computation and improve
        accuracy it is convenient to select the feature of interest
        setting the `start` and `end` keywords. By default interpolation is
        used to obtain subpixel precision.

        Parameters
        ----------
        start, end : {int | float | None}
            The limits of the interval. If int they are taken as the
            axis index. If float they are taken as the axis value.
        reference_indices : tuple of ints or None
            Defines the coordinates of the spectrum that will be used
            as eference. If None the spectrum at the current
            coordinates is used for this purpose.
        max_shift : int
            "Saturation limit" for the shift.
        interpolate : bool
            If True, interpolation is used to provide sub-pixel
            accuracy.
        number_of_interpolation_points : int
            Number of interpolation points. Warning: making this number
            too big can saturate the memory
        interpolation_method : str or int
            Specifies the kind of interpolation as a string ('linear',
            'nearest', 'zero', 'slinear', 'quadratic, 'cubic') or as an
            integer specifying the order of the spline interpolator to
            use.
        crop : bool
            If True automatically crop the signal axis at both ends if
            needed.
        expand : bool
            If True, the data will be expanded to fit all data after alignment.
            Overrides `crop`.
        fill_value : float
            If crop is False fill the data outside of the original
            interval with the given value where needed.
        also_align : list of signals
            A list of Signal instances that has exactly the same
            dimensions
            as this one and that will be aligned using the shift map
            estimated using the this signal.
        mask : Signal of bool data type.
            It must have signal_dimension = 0 and navigation_shape equal to the
            current signal. Where mask is True the shift is not computed
            and set to nan.
        show_progressbar : None or bool
            If True, display a progress bar. If None the default is set in
            `preferences`.

        Returns
        -------
        An array with the result of the estimation. The shift will be

        Raises
        ------
        SignalDimensionError if the signal dimension is not 1.

        See also
        --------
        estimate_shift1D

        """
        if also_align is None:
            also_align = []
        self._check_signal_dimension_equals_one()
        shift_array = self.estimate_shift1D(
            start=start,
            end=end,
            reference_indices=reference_indices,
            max_shift=max_shift,
            interpolate=interpolate,
            number_of_interpolation_points=number_of_interpolation_points,
            mask=mask,
            show_progressbar=show_progressbar)
        for signal in also_align + [self]:
            signal.shift1D(shift_array=shift_array,
                           interpolation_method=interpolation_method,
                           crop=crop,
                           fill_value=fill_value,
                           expand=expand,
                           show_progressbar=show_progressbar)

    def integrate_in_range(self, signal_range='interactive'):
        """ Sums the spectrum over an energy range, giving the integrated
        area.

        The energy range can either be selected through a GUI or the command
        line.

        Parameters
        ----------
        signal_range : {a tuple of this form (l, r), "interactive"}
            l and r are the left and right limits of the range. They can be
            numbers or None, where None indicates the extremes of the interval.
            If l and r are floats the `signal_range` will be in axis units (for
            example eV). If l and r are integers the `signal_range` will be in
            index units. When `signal_range` is "interactive" (default) the
            range is selected using a GUI.

        Returns
        -------
        integrated_spectrum : Signal subclass

        See Also
        --------
        integrate_simpson

        Examples
        --------

        Using the GUI

        >>> s.integrate_in_range()

        Using the CLI

        >>> s_int = s.integrate_in_range(signal_range=(560,None))

        Selecting a range in the axis units, by specifying the
        signal range with floats.

        >>> s_int = s.integrate_in_range(signal_range=(560.,590.))

        Selecting a range using the index, by specifying the
        signal range with integers.

        >>> s_int = s.integrate_in_range(signal_range=(100,120))

        """

        if signal_range == 'interactive':
            self_copy = self.deepcopy()
            ia = IntegrateArea(self_copy, signal_range)
            ia.edit_traits()
            integrated_spectrum = self_copy
        else:
            integrated_spectrum = self._integrate_in_range_commandline(
                signal_range)
        return integrated_spectrum

    def _integrate_in_range_commandline(self, signal_range):
        e1 = signal_range[0]
        e2 = signal_range[1]
        integrated_spectrum = self.isig[e1:e2].integrate1D(-1)
        return integrated_spectrum

    @only_interactive
    def calibrate(self):
        """Calibrate the spectral dimension using a gui.

        It displays a window where the new calibration can be set by:
        * Setting the offset, units and scale directly
        * Selection a range by dragging the mouse on the spectrum figure
         and
        setting the new values for the given range limits

        Notes
        -----
        For this method to work the output_dimension must be 1. Set the
        view
        accordingly

        Raises
        ------
        SignalDimensionError if the signal dimension is not 1.

        """
        self._check_signal_dimension_equals_one()
        calibration = SpectrumCalibration(self)
        calibration.edit_traits()

    def smooth_savitzky_golay(self,
                              polynomial_order=None,
                              window_length=None,
                              differential_order=0):
        """Apply a Savitzky-Golay filter to the data in place.

        If `polynomial_order` or `window_length` or `differential_order` are
        None the method is run in interactive mode.

        Parameters
        ----------
        window_length : int
            The length of the filter window (i.e. the number of coefficients).
            `window_length` must be a positive odd integer.
        polynomial_order : int
            The order of the polynomial used to fit the samples.
            `polyorder` must be less than `window_length`.
        differential_order: int, optional
            The order of the derivative to compute.  This must be a
            nonnegative integer.  The default is 0, which means to filter
            the data without differentiating.

        Notes
        -----
        More information about the filter in `scipy.signal.savgol_filter`.

        """
        if not savgol_imported:
            raise ImportError("scipy >= 0.14 needs to be installed to use"
                              "this feature.")
        self._check_signal_dimension_equals_one()
        if (polynomial_order is not None and
                window_length is not None):
            axis = self.axes_manager.signal_axes[0]
            self.data = savgol_filter(
                x=self.data,
                window_length=window_length,
                polyorder=polynomial_order,
                deriv=differential_order,
                delta=axis.scale,
                axis=axis.index_in_array)
            self.events.data_changed.trigger(obj=self)
        else:
            # Interactive mode
            smoother = SmoothingSavitzkyGolay(self)
            smoother.differential_order = differential_order
            if polynomial_order is not None:
                smoother.polynomial_order = polynomial_order
            if window_length is not None:
                smoother.window_length = window_length
            smoother.edit_traits()

    def smooth_lowess(self,
                      smoothing_parameter=None,
                      number_of_iterations=None,
                      show_progressbar=None):
        """Lowess data smoothing in place.

        If `smoothing_parameter` or `number_of_iterations` are None the method
        is run in interactive mode.

        Parameters
        ----------
        smoothing_parameter: float or None
            Between 0 and 1. The fraction of the data used
            when estimating each y-value.
        number_of_iterations: int or None
            The number of residual-based reweightings
            to perform.
        show_progressbar : None or bool
            If True, display a progress bar. If None the default is set in
            `preferences`.

        Raises
        ------
        SignalDimensionError if the signal dimension is not 1.
        ImportError if statsmodels is not installed.

        Notes
        -----
        This method uses the lowess algorithm from statsmodels. statsmodels
        is required for this method.

        """
        if not statsmodels_installed:
            raise ImportError("statsmodels is not installed. This package is "
                              "required for this feature.")
        self._check_signal_dimension_equals_one()
        if smoothing_parameter is None or number_of_iterations is None:
            smoother = SmoothingLowess(self)
            if smoothing_parameter is not None:
                smoother.smoothing_parameter = smoothing_parameter
            if number_of_iterations is not None:
                smoother.number_of_iterations = number_of_iterations
            smoother.edit_traits()
        else:
            self.map(lowess,
                     exog=self.axes_manager[-1].axis,
                     frac=smoothing_parameter,
                     it=number_of_iterations,
                     is_sorted=True,
                     return_sorted=False,
                     show_progressbar=show_progressbar)

    def smooth_tv(self, smoothing_parameter=None, show_progressbar=None):
        """Total variation data smoothing in place.

        Parameters
        ----------
        smoothing_parameter: float or None
           Denoising weight relative to L2 minimization. If None the method
           is run in interactive mode.
        show_progressbar : None or bool
            If True, display a progress bar. If None the default is set in
            `preferences`.

        Raises
        ------
        SignalDimensionError if the signal dimension is not 1.

        """
        self._check_signal_dimension_equals_one()
        if smoothing_parameter is None:
            smoother = SmoothingTV(self)
            smoother.edit_traits()
        else:
            self.map(_tv_denoise_1d, weight=smoothing_parameter,
                     show_progressbar=show_progressbar)

    def filter_butterworth(self,
                           cutoff_frequency_ratio=None,
                           type='low',
                           order=2):
        """Butterworth filter in place.

        Raises
        ------
        SignalDimensionError if the signal dimension is not 1.

        """
        self._check_signal_dimension_equals_one()
        smoother = ButterworthFilter(self)
        if cutoff_frequency_ratio is not None:
            smoother.cutoff_frequency_ratio = cutoff_frequency_ratio
            smoother.apply()
        else:
            smoother.edit_traits()

    def _remove_background_cli(
            self, signal_range, background_estimator, estimate_background=True,
            show_progressbar=None):
        from hyperspy.models.model1D import Model1D
        model = Model1D(self)
        model.append(background_estimator)
        if estimate_background:
            background_estimator.estimate_parameters(
                self,
                signal_range[0],
                signal_range[1],
                only_current=False)
        else:
            model.set_signal_range(signal_range[0], signal_range[1])
            model.multifit(show_progressbar=show_progressbar)
        return self - model.as_signal(show_progressbar=show_progressbar)

    def remove_background(
            self,
            signal_range='interactive',
            background_type='PowerLaw',
            polynomial_order=2,
            estimate_background=True,
            show_progressbar=None):
        """Remove the background, either in place using a gui or returned as a new
        spectrum using the command line.

        Parameters
        ----------
        signal_range : tuple, optional
            If this argument is not specified, the signal range has to be
            selected using a GUI. And the original spectrum will be replaced.
            If tuple is given, the a spectrum will be returned.
        background_type : string
            The type of component which should be used to fit the background.
            Possible components: PowerLaw, Gaussian, Offset, Polynomial
            If Polynomial is used, the polynomial order can be specified
        polynomial_order : int, default 2
            Specify the polynomial order if a Polynomial background is used.
        estimate_background : bool
            If True, estimate the background. If False, the signal is fitted
            using a full model. This is slower compared to the estimation but
            possibly more accurate.
        show_progressbar : None or bool
            If True, display a progress bar. If None the default is set in
            `preferences`.

        Examples
        --------

        Using gui, replaces spectrum s

        >>>> s.remove_background()

        Using command line, returns a spectrum

        >>>> s = s.remove_background(signal_range=(400,450), background_type='PowerLaw')

        Using a full model to fit the background

        >>>> s = s.remove_background(signal_range=(400,450), estimate_background=False)

        Raises
        ------
        SignalDimensionError if the signal dimension is not 1.

        """
        self._check_signal_dimension_equals_one()
        if signal_range == 'interactive':
            br = BackgroundRemoval(self)
            br.edit_traits()
        else:
            if background_type == 'PowerLaw':
                background_estimator = components.PowerLaw()
            elif background_type == 'Gaussian':
                background_estimator = components.Gaussian()
            elif background_type == 'Offset':
                background_estimator = components.Offset()
            elif background_type == 'Polynomial':
                background_estimator = components.Polynomial(polynomial_order)
            else:
                raise ValueError(
                    "Background type: " +
                    background_type +
                    " not recognized")

            spectra = self._remove_background_cli(
                signal_range, background_estimator, estimate_background,
                show_progressbar=show_progressbar)
            return spectra

    @interactive_range_selector
    def crop_spectrum(self, left_value=None, right_value=None,):
        """Crop in place the spectral dimension.

        Parameters
        ----------
        left_value, righ_value: {int | float | None}
            If int the values are taken as indices. If float they are
            converted to indices using the spectral axis calibration.
            If left_value is None crops from the beginning of the axis.
            If right_value is None crops up to the end of the axis. If
            both are
            None the interactive cropping interface is activated
            enabling
            cropping the spectrum using a span selector in the signal
            plot.

        Raises
        ------
        SignalDimensionError if the signal dimension is not 1.

        """
        self._check_signal_dimension_equals_one()
        self.crop(
            axis=self.axes_manager.signal_axes[0].index_in_axes_manager,
            start=left_value, end=right_value)

    @auto_replot
    def gaussian_filter(self, FWHM):
        """Applies a Gaussian filter in the spectral dimension in place.

        Parameters
        ----------
        FWHM : float
            The Full Width at Half Maximum of the gaussian in the
            spectral axis units

        Raises
        ------
        ValueError if FWHM is equal or less than zero.

        SignalDimensionError if the signal dimension is not 1.

        """
        self._check_signal_dimension_equals_one()
        if FWHM <= 0:
            raise ValueError(
                "FWHM must be greater than zero")
        axis = self.axes_manager.signal_axes[0]
        FWHM *= 1 / axis.scale
        self.data = gaussian_filter1d(
            self.data,
            axis=axis.index_in_array,
            sigma=FWHM / 2.35482)
        self.events.data_changed.trigger(obj=self)

    @auto_replot
    def hanning_taper(self, side='both', channels=None, offset=0):
        """Apply a hanning taper to the data in place.

        Parameters
        ----------
        side : {'left', 'right', 'both'}
        channels : {None, int}
            The number of channels to taper. If None 5% of the total
            number of channels are tapered.
        offset : int

        Returns
        -------
        channels

        Raises
        ------
        SignalDimensionError if the signal dimension is not 1.

        """
        # TODO: generalize it
        self._check_signal_dimension_equals_one()
        if channels is None:
            channels = int(round(len(self()) * 0.02))
            if channels < 20:
                channels = 20
        dc = self.data
        if side == 'left' or side == 'both':
            dc[..., offset:channels + offset] *= (
                np.hanning(2 * channels)[:channels])
            dc[..., :offset] *= 0.
        if side == 'right' or side == 'both':
            if offset == 0:
                rl = None
            else:
                rl = -offset
            dc[..., -channels - offset:rl] *= (
                np.hanning(2 * channels)[-channels:])
            if offset != 0:
                dc[..., -offset:] *= 0.
        self.events.data_changed.trigger(obj=self)
        return channels

    def find_peaks1D_ohaver(self, xdim=None, slope_thresh=0, amp_thresh=None,
                            subchannel=True, medfilt_radius=5, maxpeakn=30000,
                            peakgroup=10):
        """Find peaks along a 1D line (peaks in spectrum/spectra).

        Function to locate the positive peaks in a noisy x-y data set.

        Detects peaks by looking for downward zero-crossings in the
        first derivative that exceed 'slope_thresh'.

        Returns an array containing position, height, and width of each
        peak.

        'slope_thresh' and 'amp_thresh', control sensitivity: higher
        values will
        neglect smaller features.


        peakgroup is the number of points around the top peak to search
        around

        Parameters
        ---------


        slope_thresh : float (optional)
                       1st derivative threshold to count the peak
                       default is set to 0.5
                       higher values will neglect smaller features.

        amp_thresh : float (optional)
                     intensity threshold above which
                     default is set to 10% of max(y)
                     higher values will neglect smaller features.

        medfilt_radius : int (optional)
                     median filter window to apply to smooth the data
                     (see scipy.signal.medfilt)
                     if 0, no filter will be applied.
                     default is set to 5

        peakgroup : int (optional)
                    number of points around the "top part" of the peak
                    default is set to 10

        maxpeakn : int (optional)
                   number of maximum detectable peaks
                   default is set to 5000

        subpix : bool (optional)
                 default is set to True

        Returns
        -------
        peaks : structured array of shape _navigation_shape_in_array in which
        each cell contains an array that contains as many structured arrays as
        peaks where found at that location and which fields: position, height,
        width, contains position, height, and width of each peak.

        Raises
        ------
        SignalDimensionError if the signal dimension is not 1.

        """
        # TODO: add scipy.signal.find_peaks_cwt
        self._check_signal_dimension_equals_one()
        axis = self.axes_manager.signal_axes[0].axis
        arr_shape = (self.axes_manager._navigation_shape_in_array
                     if self.axes_manager.navigation_size > 0
                     else [1, ])
        peaks = np.zeros(arr_shape, dtype=object)
        for y, indices in zip(self._iterate_signal(),
                              self.axes_manager._array_indices_generator()):
            peaks[indices] = find_peaks_ohaver(
                y,
                axis,
                slope_thresh=slope_thresh,
                amp_thresh=amp_thresh,
                medfilt_radius=medfilt_radius,
                maxpeakn=maxpeakn,
                peakgroup=peakgroup,
                subchannel=subchannel)
        return peaks

    def estimate_peak_width(self,
                            factor=0.5,
                            window=None,
                            return_interval=False,
                            show_progressbar=None):
        """Estimate the width of the highest intensity of peak
        of the spectra at a given fraction of its maximum.

        It can be used with asymmetric peaks. For accurate results any
        background must be previously substracted.
        The estimation is performed by interpolation using cubic splines.

        Parameters
        ----------
        factor : 0 < float < 1
            The default, 0.5, estimates the FWHM.
        window : None, float
            The size of the window centred at the peak maximum
            used to perform the estimation.
            The window size must be chosen with care: if it is narrower
            than the width of the peak at some positions or if it is
            so wide that it includes other more intense peaks this
            method cannot compute the width and a NaN is stored instead.
        return_interval: bool
            If True, returns 2 extra signals with the positions of the
            desired height fraction at the left and right of the
            peak.
        show_progressbar : None or bool
            If True, display a progress bar. If None the default is set in
            `preferences`.

        Returns
        -------
        width or [width, left, right], depending on the value of
        `return_interval`.

        """
        if show_progressbar is None:
            show_progressbar = preferences.General.show_progressbar
        self._check_signal_dimension_equals_one()
        if not 0 < factor < 1:
            raise ValueError("factor must be between 0 and 1.")

        left, right = (self._get_navigation_signal(),
                       self._get_navigation_signal())
        # The signals must be of dtype float to contain np.nan
        left.change_dtype('float')
        right.change_dtype('float')
        axis = self.axes_manager.signal_axes[0]
        x = axis.axis
        maxval = self.axes_manager.navigation_size
        if maxval > 0:
            pbar = progressbar(maxval=maxval,
                               disabled=not show_progressbar)
        for i, spectrum in enumerate(self):
            if window is not None:
                vmax = axis.index2value(spectrum.data.argmax())
                spectrum = spectrum.isig[vmax - window / 2.:vmax + window / 2.]
                x = spectrum.axes_manager[0].axis
            spline = scipy.interpolate.UnivariateSpline(
                x,
                spectrum.data - factor * spectrum.data.max(),
                s=0)
            roots = spline.roots()
            if len(roots) == 2:
                left.isig[self.axes_manager.indices] = roots[0]
                right.isig[self.axes_manager.indices] = roots[1]
            else:
                left.isig[self.axes_manager.indices] = np.nan
                right.isig[self.axes_manager.indices] = np.nan
            if maxval > 0:
                pbar.update(i)
        if maxval > 0:
            pbar.finish()
        width = right - left
        if factor == 0.5:
            width.metadata.General.title = (
                self.metadata.General.title + " FWHM")
            left.metadata.General.title = (
                self.metadata.General.title + " FWHM left position")

            right.metadata.General.title = (
                self.metadata.General.title + " FWHM right position")
        else:
            width.metadata.General.title = (
                self.metadata.General.title +
                " full-width at %.1f maximum" % factor)
            left.metadata.General.title = (
                self.metadata.General.title +
                " full-width at %.1f maximum left position" % factor)
            right.metadata.General.title = (
                self.metadata.General.title +
                " full-width at %.1f maximum right position" % factor)
        if return_interval is True:
            return [width, left, right]
        else:
            return width


class MVATools(object):
    # TODO: All of the plotting methods here should move to drawing

    def _plot_factors_or_pchars(self, factors, comp_ids=None,
                                calibrate=True, avg_char=False,
                                same_window=None, comp_label='PC',
                                img_data=None,
                                plot_shifts=True, plot_char=4,
                                cmap=plt.cm.gray, quiver_color='white',
                                vector_scale=1,
                                per_row=3, ax=None):
        """Plot components from PCA or ICA, or peak characteristics

        Parameters
        ----------

        comp_ids : None, int, or list of ints
            if None, returns maps of all components.
            if int, returns maps of components with ids from 0 to given
            int.
            if list of ints, returns maps of components with ids in
            given list.
        calibrate : bool
            if True, plots are calibrated according to the data in the
            axes
            manager.
        same_window : bool
            if True, plots each factor to the same window.  They are
            not scaled.
        comp_label : string, the label that is either the plot title
        (if plotting in
            separate windows) or the label in the legend (if plotting
            in the
            same window)
        cmap : a matplotlib colormap
            The colormap used for factor images or
            any peak characteristic scatter map
            overlay.

        Parameters only valid for peak characteristics (or pk char factors):
        --------------------------------------------------------------------

        img_data - 2D numpy array,
            The array to overlay peak characteristics onto.  If None,
            defaults to the average image of your stack.

        plot_shifts - bool, default is True
            If true, plots a quiver (arrow) plot showing the shifts for
            each
            peak present in the component being plotted.

        plot_char - None or int
            If int, the id of the characteristic to plot as the colored
            scatter plot.
            Possible components are:
               4: peak height
               5: peak orientation
               6: peak eccentricity

       quiver_color : any color recognized by matplotlib
           Determines the color of vectors drawn for
           plotting peak shifts.

       vector_scale : integer or None
           Scales the quiver plot arrows.  The vector
           is defined as one data unit along the X axis.
           If shifts are small, set vector_scale so
           that when they are multiplied by vector_scale,
           they are on the scale of the image plot.
           If None, uses matplotlib's autoscaling.

        """
        if same_window is None:
            same_window = preferences.MachineLearning.same_window
        if comp_ids is None:
            comp_ids = xrange(factors.shape[1])

        elif not hasattr(comp_ids, '__iter__'):
            comp_ids = xrange(comp_ids)

        n = len(comp_ids)
        if same_window:
            rows = int(np.ceil(n / float(per_row)))

        fig_list = []

        if n < per_row:
            per_row = n

        if same_window and self.axes_manager.signal_dimension == 2:
            f = plt.figure(figsize=(4 * per_row, 3 * rows))
        else:
            f = plt.figure()
        for i in xrange(len(comp_ids)):
            if self.axes_manager.signal_dimension == 1:
                if same_window:
                    ax = plt.gca()
                else:
                    if i > 0:
                        f = plt.figure()
                    ax = f.add_subplot(111)
                ax = sigdraw._plot_1D_component(
                    factors=factors,
                    idx=comp_ids[i],
                    axes_manager=self.axes_manager,
                    ax=ax,
                    calibrate=calibrate,
                    comp_label=comp_label,
                    same_window=same_window)
                if same_window:
                    plt.legend(ncol=factors.shape[1] // 2, loc='best')
            elif self.axes_manager.signal_dimension == 2:
                if same_window:
                    ax = f.add_subplot(rows, per_row, i + 1)
                else:
                    if i > 0:
                        f = plt.figure()
                    ax = f.add_subplot(111)

                sigdraw._plot_2D_component(factors=factors,
                                           idx=comp_ids[i],
                                           axes_manager=self.axes_manager,
                                           calibrate=calibrate, ax=ax,
                                           cmap=cmap, comp_label=comp_label)
            if not same_window:
                fig_list.append(f)
        try:
            plt.tight_layout()
        except:
            pass
        if not same_window:
            return fig_list
        else:
            return f

    def _plot_loadings(self, loadings, comp_ids=None, calibrate=True,
                       same_window=None, comp_label=None,
                       with_factors=False, factors=None,
                       cmap=plt.cm.gray, no_nans=False, per_row=3):
        if same_window is None:
            same_window = preferences.MachineLearning.same_window
        if comp_ids is None:
            comp_ids = xrange(loadings.shape[0])

        elif not hasattr(comp_ids, '__iter__'):
            comp_ids = xrange(comp_ids)

        n = len(comp_ids)
        if same_window:
            rows = int(np.ceil(n / float(per_row)))

        fig_list = []

        if n < per_row:
            per_row = n

        if same_window and self.axes_manager.signal_dimension == 2:
            f = plt.figure(figsize=(4 * per_row, 3 * rows))
        else:
            f = plt.figure()

        for i in xrange(n):
            if self.axes_manager.navigation_dimension == 1:
                if same_window:
                    ax = plt.gca()
                else:
                    if i > 0:
                        f = plt.figure()
                    ax = f.add_subplot(111)
            elif self.axes_manager.navigation_dimension == 2:
                if same_window:
                    ax = f.add_subplot(rows, per_row, i + 1)
                else:
                    if i > 0:
                        f = plt.figure()
                    ax = f.add_subplot(111)
            sigdraw._plot_loading(
                loadings, idx=comp_ids[i], axes_manager=self.axes_manager,
                no_nans=no_nans, calibrate=calibrate, cmap=cmap,
                comp_label=comp_label, ax=ax, same_window=same_window)
            if not same_window:
                fig_list.append(f)
        try:
            plt.tight_layout()
        except:
            pass
        if not same_window:
            if with_factors:
                return fig_list, self._plot_factors_or_pchars(
                    factors, comp_ids=comp_ids, calibrate=calibrate,
                    same_window=same_window, comp_label=comp_label,
                    per_row=per_row)
            else:
                return fig_list
        else:
            if self.axes_manager.navigation_dimension == 1:
                plt.legend(ncol=loadings.shape[0] // 2, loc='best')
                animate_legend()
            if with_factors:
                return f, self._plot_factors_or_pchars(factors,
                                                       comp_ids=comp_ids,
                                                       calibrate=calibrate,
                                                       same_window=same_window,
                                                       comp_label=comp_label,
                                                       per_row=per_row)
            else:
                return f

    def _export_factors(self,
                        factors,
                        folder=None,
                        comp_ids=None,
                        multiple_files=None,
                        save_figures=False,
                        save_figures_format='png',
                        factor_prefix=None,
                        factor_format=None,
                        comp_label=None,
                        cmap=plt.cm.gray,
                        plot_shifts=True,
                        plot_char=4,
                        img_data=None,
                        same_window=False,
                        calibrate=True,
                        quiver_color='white',
                        vector_scale=1,
                        no_nans=True, per_row=3):

        from hyperspy._signals.image import Image
        from hyperspy._signals.spectrum import Spectrum

        if multiple_files is None:
            multiple_files = preferences.MachineLearning.multiple_files

        if factor_format is None:
            factor_format = preferences.MachineLearning.\
                export_factors_default_file_format

        # Select the desired factors
        if comp_ids is None:
            comp_ids = xrange(factors.shape[1])
        elif not hasattr(comp_ids, '__iter__'):
            comp_ids = range(comp_ids)
        mask = np.zeros(factors.shape[1], dtype=np.bool)
        for idx in comp_ids:
            mask[idx] = 1
        factors = factors[:, mask]

        if save_figures is True:
            plt.ioff()
            fac_plots = self._plot_factors_or_pchars(factors,
                                                     comp_ids=comp_ids,
                                                     same_window=same_window,
                                                     comp_label=comp_label,
                                                     img_data=img_data,
                                                     plot_shifts=plot_shifts,
                                                     plot_char=plot_char,
                                                     cmap=cmap,
                                                     per_row=per_row,
                                                     quiver_color=quiver_color,
                                                     vector_scale=vector_scale)
            for idx in xrange(len(comp_ids)):
                filename = '%s_%02i.%s' % (factor_prefix, comp_ids[idx],
                                           save_figures_format)
                if folder is not None:
                    filename = os.path.join(folder, filename)
                ensure_directory(filename)
                _args = {'dpi': 600,
                         'format': save_figures_format}
                fac_plots[idx].savefig(filename, **_args)
            plt.ion()

        elif multiple_files is False:
            if self.axes_manager.signal_dimension == 2:
                # factor images
                axes_dicts = []
                axes = self.axes_manager.signal_axes[::-1]
                shape = (axes[1].size, axes[0].size)
                factor_data = np.rollaxis(
                    factors.reshape((shape[0], shape[1], -1)), 2)
                axes_dicts.append(axes[0].get_axis_dictionary())
                axes_dicts.append(axes[1].get_axis_dictionary())
                axes_dicts.append({'name': 'factor_index',
                                   'scale': 1.,
                                   'offset': 0.,
                                   'size': int(factors.shape[1]),
                                   'units': 'factor',
                                   'index_in_array': 0, })
                s = Image(factor_data,
                          axes=axes_dicts,
                          metadata={
                              'General': {'title': '%s from %s' % (
                                  factor_prefix,
                                  self.metadata.General.title),
                              }})
            elif self.axes_manager.signal_dimension == 1:
                axes = [self.axes_manager.signal_axes[0].get_axis_dictionary(),
                        {'name': 'factor_index',
                         'scale': 1.,
                         'offset': 0.,
                         'size': int(factors.shape[1]),
                         'units': 'factor',
                         'index_in_array': 0,
                         }]
                axes[0]['index_in_array'] = 1
                s = Spectrum(
                    factors.T, axes=axes, metadata={
                        "General": {
                            'title': '%s from %s' %
                            (factor_prefix, self.metadata.General.title), }})
            filename = '%ss.%s' % (factor_prefix, factor_format)
            if folder is not None:
                filename = os.path.join(folder, filename)
            s.save(filename)
        else:  # Separate files
            if self.axes_manager.signal_dimension == 1:

                axis_dict = self.axes_manager.signal_axes[0].\
                    get_axis_dictionary()
                axis_dict['index_in_array'] = 0
                for dim, index in zip(comp_ids, range(len(comp_ids))):
                    s = Spectrum(factors[:, index],
                                 axes=[axis_dict, ],
                                 metadata={
                                     "General": {'title': '%s from %s' % (
                                         factor_prefix,
                                         self.metadata.General.title),
                                     }})
                    filename = '%s-%i.%s' % (factor_prefix,
                                             dim,
                                             factor_format)
                    if folder is not None:
                        filename = os.path.join(folder, filename)
                    s.save(filename)

            if self.axes_manager.signal_dimension == 2:
                axes = self.axes_manager.signal_axes
                axes_dicts = [axes[0].get_axis_dictionary(),
                              axes[1].get_axis_dictionary()]
                axes_dicts[0]['index_in_array'] = 0
                axes_dicts[1]['index_in_array'] = 1

                factor_data = factors.reshape(
                    self.axes_manager._signal_shape_in_array + [-1, ])

                for dim, index in zip(comp_ids, range(len(comp_ids))):
                    im = Image(factor_data[..., index],
                               axes=axes_dicts,
                               metadata={
                                   "General": {'title': '%s from %s' % (
                                       factor_prefix,
                                       self.metadata.General.title),
                                   }})
                    filename = '%s-%i.%s' % (factor_prefix,
                                             dim,
                                             factor_format)
                    if folder is not None:
                        filename = os.path.join(folder, filename)
                    im.save(filename)

    def _export_loadings(self,
                         loadings,
                         folder=None,
                         comp_ids=None,
                         multiple_files=None,
                         loading_prefix=None,
                         loading_format=None,
                         save_figures_format='png',
                         comp_label=None,
                         cmap=plt.cm.gray,
                         save_figures=False,
                         same_window=False,
                         calibrate=True,
                         no_nans=True,
                         per_row=3):

        from hyperspy._signals.image import Image
        from hyperspy._signals.spectrum import Spectrum

        if multiple_files is None:
            multiple_files = preferences.MachineLearning.multiple_files

        if loading_format is None:
            loading_format = preferences.MachineLearning.\
                export_loadings_default_file_format

        if comp_ids is None:
            comp_ids = range(loadings.shape[0])
        elif not hasattr(comp_ids, '__iter__'):
            comp_ids = range(comp_ids)
        mask = np.zeros(loadings.shape[0], dtype=np.bool)
        for idx in comp_ids:
            mask[idx] = 1
        loadings = loadings[mask]

        if save_figures is True:
            plt.ioff()
            sc_plots = self._plot_loadings(loadings, comp_ids=comp_ids,
                                           calibrate=calibrate,
                                           same_window=same_window,
                                           comp_label=comp_label,
                                           cmap=cmap, no_nans=no_nans,
                                           per_row=per_row)
            for idx in xrange(len(comp_ids)):
                filename = '%s_%02i.%s' % (loading_prefix, comp_ids[idx],
                                           save_figures_format)
                if folder is not None:
                    filename = os.path.join(folder, filename)
                ensure_directory(filename)
                _args = {'dpi': 600,
                         'format': save_figures_format}
                sc_plots[idx].savefig(filename, **_args)
            plt.ion()
        elif multiple_files is False:
            if self.axes_manager.navigation_dimension == 2:
                axes_dicts = []
                axes = self.axes_manager.navigation_axes[::-1]
                shape = (axes[1].size, axes[0].size)
                loading_data = loadings.reshape((-1, shape[0], shape[1]))
                axes_dicts.append(axes[0].get_axis_dictionary())
                axes_dicts[0]['index_in_array'] = 1
                axes_dicts.append(axes[1].get_axis_dictionary())
                axes_dicts[1]['index_in_array'] = 2
                axes_dicts.append({'name': 'loading_index',
                                   'scale': 1.,
                                   'offset': 0.,
                                   'size': int(loadings.shape[0]),
                                   'units': 'factor',
                                   'index_in_array': 0, })
                s = Image(loading_data,
                          axes=axes_dicts,
                          metadata={
                              "General": {'title': '%s from %s' % (
                                  loading_prefix,
                                  self.metadata.General.title),
                              }})
            elif self.axes_manager.navigation_dimension == 1:
                cal_axis = self.axes_manager.navigation_axes[0].\
                    get_axis_dictionary()
                cal_axis['index_in_array'] = 1
                axes = [{'name': 'loading_index',
                         'scale': 1.,
                         'offset': 0.,
                         'size': int(loadings.shape[0]),
                         'units': 'comp_id',
                         'index_in_array': 0, },
                        cal_axis]
                s = Image(loadings,
                          axes=axes,
                          metadata={
                              "General": {'title': '%s from %s' % (
                                  loading_prefix,
                                  self.metadata.General.title),
                              }})
            filename = '%ss.%s' % (loading_prefix, loading_format)
            if folder is not None:
                filename = os.path.join(folder, filename)
            s.save(filename)
        else:  # Separate files
            if self.axes_manager.navigation_dimension == 1:
                axis_dict = self.axes_manager.navigation_axes[0].\
                    get_axis_dictionary()
                axis_dict['index_in_array'] = 0
                for dim, index in zip(comp_ids, range(len(comp_ids))):
                    s = Spectrum(loadings[index],
                                 axes=[axis_dict, ])
                    filename = '%s-%i.%s' % (loading_prefix,
                                             dim,
                                             loading_format)
                    if folder is not None:
                        filename = os.path.join(folder, filename)
                    s.save(filename)
            elif self.axes_manager.navigation_dimension == 2:
                axes_dicts = []
                axes = self.axes_manager.navigation_axes[::-1]
                shape = (axes[0].size, axes[1].size)
                loading_data = loadings.reshape((-1, shape[0], shape[1]))
                axes_dicts.append(axes[0].get_axis_dictionary())
                axes_dicts[0]['index_in_array'] = 0
                axes_dicts.append(axes[1].get_axis_dictionary())
                axes_dicts[1]['index_in_array'] = 1
                for dim, index in zip(comp_ids, range(len(comp_ids))):
                    s = Image(loading_data[index, ...],
                              axes=axes_dicts,
                              metadata={
                                  "General": {'title': '%s from %s' % (
                                      loading_prefix,
                                      self.metadata.General.title),
                                  }})
                    filename = '%s-%i.%s' % (loading_prefix,
                                             dim,
                                             loading_format)
                    if folder is not None:
                        filename = os.path.join(folder, filename)
                    s.save(filename)

    def plot_decomposition_factors(self,
                                   comp_ids=None,
                                   calibrate=True,
                                   same_window=None,
                                   comp_label='Decomposition factor',
                                   per_row=3):
        """Plot factors from a decomposition.

        Parameters
        ----------

        comp_ids : None, int, or list of ints
            if None, returns maps of all components.
            if int, returns maps of components with ids from 0 to given
            int.
            if list of ints, returns maps of components with ids in
            given list.

        calibrate : bool
            if True, calibrates plots where calibration is available
            from
            the axes_manager.  If False, plots are in pixels/channels.

        same_window : bool
            if True, plots each factor to the same window.  They are
            not scaled.

        comp_label : string, the label that is either the plot title
        (if plotting in
            separate windows) or the label in the legend (if plotting
            in the
            same window)

        cmap : The colormap used for the factor image, or for peak
            characteristics, the colormap used for the scatter plot of
            some peak characteristic.

        per_row : int, the number of plots in each row, when the
        same_window
            parameter is True.

        See Also
        --------
        plot_decomposition_loadings, plot_decomposition_results.

        """
        if self.axes_manager.signal_dimension > 2:
            raise NotImplementedError("This method cannot plot factors of "
                                      "signals of dimension higher than 2."
                                      "You can use "
                                      "`plot_decomposition_results` instead.")
        if same_window is None:
            same_window = preferences.MachineLearning.same_window
        factors = self.learning_results.factors
        if comp_ids is None:
            comp_ids = self.learning_results.output_dimension

        return self._plot_factors_or_pchars(factors,
                                            comp_ids=comp_ids,
                                            calibrate=calibrate,
                                            same_window=same_window,
                                            comp_label=comp_label,
                                            per_row=per_row)

    def plot_bss_factors(self, comp_ids=None, calibrate=True,
                         same_window=None, comp_label='BSS factor',
                         per_row=3):
        """Plot factors from blind source separation results.

        Parameters
        ----------

        comp_ids : None, int, or list of ints
            if None, returns maps of all components.
            if int, returns maps of components with ids from 0 to
            given int.
            if list of ints, returns maps of components with ids in
            given list.

        calibrate : bool
            if True, calibrates plots where calibration is available
            from
            the axes_manager.  If False, plots are in pixels/channels.

        same_window : bool
            if True, plots each factor to the same window.  They are
            not scaled.

        comp_label : string, the label that is either the plot title
        (if plotting in
            separate windows) or the label in the legend (if plotting
            in the
            same window)

        cmap : The colormap used for the factor image, or for peak
            characteristics, the colormap used for the scatter plot of
            some peak characteristic.

        per_row : int, the number of plots in each row, when the
        same_window
            parameter is True.

        See Also
        --------
        plot_bss_loadings, plot_bss_results.

        """
        if self.axes_manager.signal_dimension > 2:
            raise NotImplementedError("This method cannot plot factors of "
                                      "signals of dimension higher than 2."
                                      "You can use "
                                      "`plot_decomposition_results` instead.")

        if same_window is None:
            same_window = preferences.MachineLearning.same_window
        factors = self.learning_results.bss_factors
        return self._plot_factors_or_pchars(factors,
                                            comp_ids=comp_ids,
                                            calibrate=calibrate,
                                            same_window=same_window,
                                            comp_label=comp_label,
                                            per_row=per_row)

    def plot_decomposition_loadings(self,
                                    comp_ids=None,
                                    calibrate=True,
                                    same_window=None,
                                    comp_label='Decomposition loading',
                                    with_factors=False,
                                    cmap=plt.cm.gray,
                                    no_nans=False,
                                    per_row=3):
        """Plot loadings from PCA.

        Parameters
        ----------

        comp_ids : None, int, or list of ints
            if None, returns maps of all components.
            if int, returns maps of components with ids from 0 to
            given int.
            if list of ints, returns maps of components with ids in
            given list.

        calibrate : bool
            if True, calibrates plots where calibration is available
            from
            the axes_manager.  If False, plots are in pixels/channels.

        same_window : bool
            if True, plots each factor to the same window.  They are
            not scaled.

        comp_label : string,
            The label that is either the plot title (if plotting in
            separate windows) or the label in the legend (if plotting
            in the same window). In this case, each loading line can be
            toggled on and off by clicking on the legended line.

        with_factors : bool
            If True, also returns figure(s) with the factors for the
            given comp_ids.

        cmap : matplotlib colormap
            The colormap used for the factor image, or for peak
            characteristics, the colormap used for the scatter plot of
            some peak characteristic.

        no_nans : bool
            If True, removes NaN's from the loading plots.

        per_row : int
            the number of plots in each row, when the same_window
            parameter is True.

        See Also
        --------
        plot_decomposition_factors, plot_decomposition_results.

        """
        if self.axes_manager.navigation_dimension > 2:
            raise NotImplementedError("This method cannot plot loadings of "
                                      "dimension higher than 2."
                                      "You can use "
                                      "`plot_decomposition_results` instead.")
        if same_window is None:
            same_window = preferences.MachineLearning.same_window
        loadings = self.learning_results.loadings.T
        if with_factors:
            factors = self.learning_results.factors
        else:
            factors = None

        if comp_ids is None:
            comp_ids = self.learning_results.output_dimension
        return self._plot_loadings(
            loadings,
            comp_ids=comp_ids,
            with_factors=with_factors,
            factors=factors,
            same_window=same_window,
            comp_label=comp_label,
            cmap=cmap,
            no_nans=no_nans,
            per_row=per_row)

    def plot_bss_loadings(self, comp_ids=None, calibrate=True,
                          same_window=None, comp_label='BSS loading',
                          with_factors=False, cmap=plt.cm.gray,
                          no_nans=False, per_row=3):
        """Plot loadings from ICA

        Parameters
        ----------

        comp_ids : None, int, or list of ints
            if None, returns maps of all components.
            if int, returns maps of components with ids from 0 to
            given int.
            if list of ints, returns maps of components with ids in
            given list.

        calibrate : bool
            if True, calibrates plots where calibration is available
            from
            the axes_manager.  If False, plots are in pixels/channels.

        same_window : bool
            if True, plots each factor to the same window.  They are
            not scaled.

        comp_label : string,
            The label that is either the plot title (if plotting in
            separate windows) or the label in the legend (if plotting
            in the same window). In this case, each loading line can be
            toggled on and off by clicking on the legended line.

        with_factors : bool
            If True, also returns figure(s) with the factors for the
            given comp_ids.

        cmap : matplotlib colormap
            The colormap used for the factor image, or for peak
            characteristics, the colormap used for the scatter plot of
            some peak characteristic.

        no_nans : bool
            If True, removes NaN's from the loading plots.

        per_row : int
            the number of plots in each row, when the same_window
            parameter is True.

        See Also
        --------
        plot_bss_factors, plot_bss_results.

        """
        if self.axes_manager.navigation_dimension > 2:
            raise NotImplementedError("This method cannot plot loadings of "
                                      "dimension higher than 2."
                                      "You can use "
                                      "`plot_bss_results` instead.")
        if same_window is None:
            same_window = preferences.MachineLearning.same_window
        loadings = self.learning_results.bss_loadings.T
        if with_factors:
            factors = self.learning_results.bss_factors
        else:
            factors = None
        return self._plot_loadings(
            loadings,
            comp_ids=comp_ids,
            with_factors=with_factors,
            factors=factors,
            same_window=same_window,
            comp_label=comp_label,
            cmap=cmap,
            no_nans=no_nans,
            per_row=per_row)

    def export_decomposition_results(self, comp_ids=None,
                                     folder=None,
                                     calibrate=True,
                                     factor_prefix='factor',
                                     factor_format=None,
                                     loading_prefix='loading',
                                     loading_format=None,
                                     comp_label=None,
                                     cmap=plt.cm.gray,
                                     same_window=False,
                                     multiple_files=None,
                                     no_nans=True,
                                     per_row=3,
                                     save_figures=False,
                                     save_figures_format='png'):
        """Export results from a decomposition to any of the supported
        formats.

        Parameters
        ----------
        comp_ids : None, int, or list of ints
            if None, returns all components/loadings.
            if int, returns components/loadings with ids from 0 to
            given int.
            if list of ints, returns components/loadings with ids in
            given list.
        folder : str or None
            The path to the folder where the file will be saved.
            If `None` the
            current folder is used by default.
        factor_prefix : string
            The prefix that any exported filenames for
            factors/components
            begin with
        factor_format : string
            The extension of the format that you wish to save to.
        loading_prefix : string
            The prefix that any exported filenames for
            factors/components
            begin with
        loading_format : string
            The extension of the format that you wish to save to.
            Determines
            the kind of output.
                - For image formats (tif, png, jpg, etc.), plots are
                created
                  using the plotting flags as below, and saved at
                  600 dpi.
                  One plot per loading is saved.
                - For multidimensional formats (rpl, hdf5), arrays are
                saved
                  in single files.  All loadings are contained in the
                  one
                  file.
                - For spectral formats (msa), each loading is saved to a
                  separate file.
        multiple_files : Bool
            If True, on exporting a file per factor and per loading will
             be
            created. Otherwise only two files will be created, one for
            the
            factors and another for the loadings. The default value can
            be
            chosen in the preferences.
        save_figures : Bool
            If True the same figures that are obtained when using the
            plot
            methods will be saved with 600 dpi resolution

        Plotting options (for save_figures = True ONLY)
        ----------------------------------------------

        calibrate : bool
            if True, calibrates plots where calibration is available
            from
            the axes_manager.  If False, plots are in pixels/channels.
        same_window : bool
            if True, plots each factor to the same window.
        comp_label : string, the label that is either the plot title
            (if plotting in separate windows) or the label in the legend
            (if plotting in the same window)
        cmap : The colormap used for the factor image, or for peak
            characteristics, the colormap used for the scatter plot of
            some peak characteristic.
        per_row : int, the number of plots in each row, when the
        same_window
            parameter is True.
        save_figures_format : str
            The image format extension.

        See Also
        --------
        get_decomposition_factors,
        get_decomposition_loadings.

        """

        factors = self.learning_results.factors
        loadings = self.learning_results.loadings.T
        self._export_factors(
            factors,
            folder=folder,
            comp_ids=comp_ids,
            calibrate=calibrate,
            multiple_files=multiple_files,
            factor_prefix=factor_prefix,
            factor_format=factor_format,
            comp_label=comp_label,
            save_figures=save_figures,
            cmap=cmap,
            no_nans=no_nans,
            same_window=same_window,
            per_row=per_row,
            save_figures_format=save_figures_format)
        self._export_loadings(
            loadings,
            comp_ids=comp_ids, folder=folder,
            calibrate=calibrate,
            multiple_files=multiple_files,
            loading_prefix=loading_prefix,
            loading_format=loading_format,
            comp_label=comp_label,
            cmap=cmap,
            save_figures=save_figures,
            same_window=same_window,
            no_nans=no_nans,
            per_row=per_row)

    def export_bss_results(self,
                           comp_ids=None,
                           folder=None,
                           calibrate=True,
                           multiple_files=None,
                           save_figures=False,
                           factor_prefix='bss_factor',
                           factor_format=None,
                           loading_prefix='bss_loading',
                           loading_format=None,
                           comp_label=None, cmap=plt.cm.gray,
                           same_window=False,
                           no_nans=True,
                           per_row=3,
                           save_figures_format='png'):
        """Export results from ICA to any of the supported formats.

        Parameters
        ----------
        comp_ids : None, int, or list of ints
            if None, returns all components/loadings.
            if int, returns components/loadings with ids from 0 to given
             int.
            if list of ints, returns components/loadings with ids in
            iven list.
        folder : str or None
            The path to the folder where the file will be saved. If
            `None` the
            current folder is used by default.
        factor_prefix : string
            The prefix that any exported filenames for
            factors/components
            begin with
        factor_format : string
            The extension of the format that you wish to save to.
            Determines
            the kind of output.
                - For image formats (tif, png, jpg, etc.), plots are
                created
                  using the plotting flags as below, and saved at
                  600 dpi.
                  One plot per factor is saved.
                - For multidimensional formats (rpl, hdf5), arrays are
                saved
                  in single files.  All factors are contained in the one
                  file.
                - For spectral formats (msa), each factor is saved to a
                  separate file.

        loading_prefix : string
            The prefix that any exported filenames for
            factors/components
            begin with
        loading_format : string
            The extension of the format that you wish to save to.
        multiple_files : Bool
            If True, on exporting a file per factor and per loading
            will be
            created. Otherwise only two files will be created, one
            for the
            factors and another for the loadings. The default value
            can be
            chosen in the preferences.
        save_figures : Bool
            If True the same figures that are obtained when using the
            plot
            methods will be saved with 600 dpi resolution

        Plotting options (for save_figures = True ONLY)
        ----------------------------------------------
        calibrate : bool
            if True, calibrates plots where calibration is available
            from
            the axes_manager.  If False, plots are in pixels/channels.
        same_window : bool
            if True, plots each factor to the same window.
        comp_label : string
            the label that is either the plot title (if plotting in
            separate windows) or the label in the legend (if plotting
            in the
            same window)
        cmap : The colormap used for the factor image, or for peak
            characteristics, the colormap used for the scatter plot of
            some peak characteristic.
        per_row : int, the number of plots in each row, when the
        same_window
            parameter is True.
        save_figures_format : str
            The image format extension.

        See Also
        --------
        get_bss_factors,
        get_bss_loadings.

        """

        factors = self.learning_results.bss_factors
        loadings = self.learning_results.bss_loadings.T
        self._export_factors(factors,
                             folder=folder,
                             comp_ids=comp_ids,
                             calibrate=calibrate,
                             multiple_files=multiple_files,
                             factor_prefix=factor_prefix,
                             factor_format=factor_format,
                             comp_label=comp_label,
                             save_figures=save_figures,
                             cmap=cmap,
                             no_nans=no_nans,
                             same_window=same_window,
                             per_row=per_row,
                             save_figures_format=save_figures_format)

        self._export_loadings(loadings,
                              comp_ids=comp_ids,
                              folder=folder,
                              calibrate=calibrate,
                              multiple_files=multiple_files,
                              loading_prefix=loading_prefix,
                              loading_format=loading_format,
                              comp_label=comp_label,
                              cmap=cmap,
                              save_figures=save_figures,
                              same_window=same_window,
                              no_nans=no_nans,
                              per_row=per_row,
                              save_figures_format=save_figures_format)

    def _get_loadings(self, loadings):
        from hyperspy.api import signals
        data = loadings.T.reshape(
            (-1,) + self.axes_manager.navigation_shape[::-1])
        signal = signals.Signal(
            data,
            axes=(
                [{"size": data.shape[0], "navigate": True}] +
                self.axes_manager._get_navigation_axes_dicts()))
        signal.set_signal_origin(self.metadata.Signal.signal_origin)
        for axis in signal.axes_manager._axes[1:]:
            axis.navigate = False
        return signal

    def _get_factors(self, factors):
        signal = self.__class__(
            factors.T.reshape((-1,) + self.axes_manager.signal_shape[::-1]),
            axes=[{"size": factors.shape[-1], "navigate": True}] +
            self.axes_manager._get_signal_axes_dicts())
        signal.set_signal_origin(self.metadata.Signal.signal_origin)
        signal.set_signal_type(self.metadata.Signal.signal_type)
        for axis in signal.axes_manager._axes[1:]:
            axis.navigate = False
        return signal

    def get_decomposition_loadings(self):
        """Return the decomposition loadings as a Signal.

        See Also
        -------
        get_decomposition_factors, export_decomposition_results.

        """
        signal = self._get_loadings(self.learning_results.loadings)
        signal.axes_manager._axes[0].name = "Decomposition component index"
        signal.metadata.General.title = "Decomposition loadings of " + \
            self.metadata.General.title
        return signal

    def get_decomposition_factors(self):
        """Return the decomposition factors as a Signal.

        See Also
        -------
        get_decomposition_loadings, export_decomposition_results.

        """
        signal = self._get_factors(self.learning_results.factors)
        signal.axes_manager._axes[0].name = "Decomposition component index"
        signal.metadata.General.title = ("Decomposition factors of " +
                                         self.metadata.General.title)
        return signal

    def get_bss_loadings(self):
        """Return the blind source separtion loadings as a Signal.

        See Also
        -------
        get_bss_factors, export_bss_results.

        """
        signal = self._get_loadings(
            self.learning_results.bss_loadings)
        signal.axes_manager[0].name = "BSS component index"
        signal.metadata.General.title = ("BSS loadings of " +
                                         self.metadata.General.title)
        return signal

    def get_bss_factors(self):
        """Return the blind source separtion factors as a Signal.

        See Also
        -------
        get_bss_loadings, export_bss_results.

        """
        signal = self._get_factors(self.learning_results.bss_factors)
        signal.axes_manager[0].name = "BSS component index"
        signal.metadata.General.title = ("BSS factors of " +
                                         self.metadata.General.title)
        return signal

    def plot_bss_results(self,
                         factors_navigator="auto",
                         loadings_navigator="auto",
                         factors_dim=2,
                         loadings_dim=2,):
        """Plot the blind source separation factors and loadings.

        Unlike `plot_bss_factors` and `plot_bss_loadings`, this method displays
        one component at a time. Therefore it provides a more compact
        visualization than then other two methods.  The loadings and factors
        are displayed in different windows and each has its own
        navigator/sliders to navigate them if they are multidimensional. The
        component index axis is syncronize between the two.

        Parameters
        ----------
        factor_navigator, loadings_navigator : {"auto", None, "spectrum",
        Signal}
            See `plot` documentation for details.
        factors_dim, loadings_dim: int
            Currently HyperSpy cannot plot signals of dimension higher than
            two. Therefore, to visualize the BSS results when the
            factors or the loadings have signal dimension greater than 2
            we can view the data as spectra(images) by setting this parameter
            to 1(2). (Default 2)

        See Also
        --------
        plot_bss_factors, plot_bss_loadings, plot_decomposition_results.

        """
        factors = self.get_bss_factors()
        loadings = self.get_bss_loadings()
        factors.axes_manager._axes[0] = loadings.axes_manager._axes[0]
        if loadings.axes_manager.signal_dimension > 2:
            loadings.axes_manager.set_signal_dimension(loadings_dim)
        if factors.axes_manager.signal_dimension > 2:
            factors.axes_manager.set_signal_dimension(factors_dim)
        loadings.plot(navigator=loadings_navigator)
        factors.plot(navigator=factors_navigator)

    def plot_decomposition_results(self,
                                   factors_navigator="auto",
                                   loadings_navigator="auto",
                                   factors_dim=2,
                                   loadings_dim=2):
        """Plot the decompostion factors and loadings.

        Unlike `plot_factors` and `plot_loadings`, this method displays
        one component at a time. Therefore it provides a more compact
        visualization than then other two methods.  The loadings and factors
        are displayed in different windows and each has its own
        navigator/sliders to navigate them if they are multidimensional. The
        component index axis is syncronize between the two.

        Parameters
        ----------
        factor_navigator, loadings_navigator : {"auto", None, "spectrum",
        Signal}
            See `plot` documentation for details.
        factors_dim, loadings_dim : int
            Currently HyperSpy cannot plot signals of dimension higher than
            two. Therefore, to visualize the BSS results when the
            factors or the loadings have signal dimension greater than 2
            we can view the data as spectra(images) by setting this parameter
            to 1(2). (Default 2)

        See Also
        --------
        plot_factors, plot_loadings, plot_bss_results.

        """
        factors = self.get_decomposition_factors()
        loadings = self.get_decomposition_loadings()
        factors.axes_manager._axes[0] = loadings.axes_manager._axes[0]
        if loadings.axes_manager.signal_dimension > 2:
            loadings.axes_manager.set_signal_dimension(loadings_dim)
        if factors.axes_manager.signal_dimension > 2:
            factors.axes_manager.set_signal_dimension(factors_dim)
        loadings.plot(navigator=loadings_navigator)
        factors.plot(navigator=factors_navigator)


class SpecialSlicersSignal(SpecialSlicers):

    def __setitem__(self, i, j):
        """x.__setitem__(i, y) <==> x[i]=y
        """
        if isinstance(j, Signal):
            j = j.data
        array_slices = self.obj._get_array_slices(i, self.isNavigation)
        self.obj.data[array_slices] = j

    def __len__(self):
        return self.obj.axes_manager.signal_shape[0]


class Signal(FancySlicing,
             MVA,
             MVATools,
             Signal1DTools,
             Signal2DTools,):

    _record_by = ""
    _signal_type = ""
    _signal_origin = ""
    _additional_slicing_targets = [
        "metadata.Signal.Noise_properties.variance",
    ]

    def __init__(self, data, **kwds):
        """Create a Signal from a numpy array.

        Parameters
        ----------
        data : numpy array
           The signal data. It can be an array of any dimensions.
        axes : dictionary (optional)
            Dictionary to define the axes (see the
            documentation of the AxesManager class for more details).
        attributes : dictionary (optional)
            A dictionary whose items are stored as attributes.
        metadata : dictionary (optional)
            A dictionary containing a set of parameters
            that will to stores in the `metadata` attribute.
            Some parameters might be mandatory in some cases.
        original_metadata : dictionary (optional)
            A dictionary containing a set of parameters
            that will to stores in the `original_metadata` attribute. It
            typically contains all the parameters that has been
            imported from the original data file.

        """
        self._create_metadata()
        self.models = ModelManager(self)
        self.learning_results = LearningResults()
        kwds['data'] = data
        self._load_dictionary(kwds)
        self._plot = None
        self.auto_replot = True
        self.inav = SpecialSlicersSignal(self, True)
        self.isig = SpecialSlicersSignal(self, False)
        self.events = Events()
        self.events.data_changed = Event("""
            Event that triggers when the data has changed

            The event trigger when the data is ready for consumption by any
            process that depend on it as input. Plotted signals automatically
            connect this Event to its `Signal.plot()`.

            Note: The event only fires at certain specific times, not everytime
            that the `Signal.data` array changes values.

            Arguments:
<<<<<<< HEAD
                signal: The signal that owns the data.
            """, arguments=['signal'])
        self.events.data_changed.connect(self.update_plot, [])
=======
                obj: The signal that owns the data.
            """, arguments=['obj'])
>>>>>>> eb007147

    def _create_metadata(self):
        self.metadata = DictionaryTreeBrowser()
        mp = self.metadata
        mp.add_node("_HyperSpy")
        mp.add_node("General")
        mp.add_node("Signal")
        mp._HyperSpy.add_node("Folding")
        folding = mp._HyperSpy.Folding
        folding.unfolded = False
        folding.signal_unfolded = False
        folding.original_shape = None
        folding.original_axes_manager = None
        mp.Signal.binned = False
        self.original_metadata = DictionaryTreeBrowser()
        self.tmp_parameters = DictionaryTreeBrowser()

    def __repr__(self):
        if self.metadata._HyperSpy.Folding.unfolded:
            unfolded = "unfolded "
        else:
            unfolded = ""
        string = '<'
        string += self.__class__.__name__
        string += ", title: %s" % self.metadata.General.title
        string += ", %sdimensions: %s" % (
            unfolded,
            self.axes_manager._get_dimension_str())

        string += '>'

        return string.encode('utf8')

    def _binary_operator_ruler(self, other, op_name):
        exception_message = (
            "Invalid dimensions for this operation")
        if isinstance(other, Signal):
            if other.data.shape != self.data.shape:
                # Are they aligned?
                are_aligned = array_tools.are_aligned(self.data.shape,
                                                      other.data.shape)
                if are_aligned is True:
                    sdata, odata = array_tools.homogenize_ndim(self.data,
                                                               other.data)
                else:
                    # Let's align them if possible
                    sig_and_nav = [s for s in [self, other] if
                                   s.axes_manager.signal_size > 1 and
                                   s.axes_manager.navigation_size > 1]

                    sig = [s for s in [self, other] if
                           s.axes_manager.signal_size > 1 and
                           s.axes_manager.navigation_size == 0]

                    if sig_and_nav and sig:
                        self = sig_and_nav[0]
                        other = sig[0]
                        if (self.axes_manager.signal_shape ==
                                other.axes_manager.signal_shape):
                            sdata = self.data
                            other_new_shape = [
                                axis.size if axis.navigate is False
                                else 1
                                for axis in self.axes_manager._axes]
                            odata = other.data.reshape(
                                other_new_shape)
                        elif (self.axes_manager.navigation_shape ==
                                other.axes_manager.signal_shape):
                            sdata = self.data
                            other_new_shape = [
                                axis.size if axis.navigate is True
                                else 1
                                for axis in self.axes_manager._axes]
                            odata = other.data.reshape(
                                other_new_shape)
                        else:
                            raise ValueError(exception_message)
                    elif len(sig) == 2:
                        sdata = self.data.reshape(
                            (1,) * other.axes_manager.signal_dimension +
                            self.data.shape)
                        odata = other.data.reshape(
                            other.data.shape +
                            (1,) * self.axes_manager.signal_dimension)
                    else:
                        raise ValueError(exception_message)

                # The data are now aligned but the shapes are not the
                # same and therefore we have to calculate the resulting
                # axes
                ref_axes = self if (
                    len(self.axes_manager._axes) >
                    len(other.axes_manager._axes)) else other

                new_axes = []
                for i, (ssize, osize) in enumerate(
                        zip(sdata.shape, odata.shape)):
                    if ssize > osize:
                        if are_aligned or len(sig) != 2:
                            new_axes.append(
                                self.axes_manager._axes[i].copy())
                        else:
                            new_axes.append(self.axes_manager._axes[
                                i - other.axes_manager.signal_dimension
                            ].copy())

                    elif ssize < osize:
                        new_axes.append(
                            other.axes_manager._axes[i].copy())

                    else:
                        new_axes.append(
                            ref_axes.axes_manager._axes[i].copy())

            else:
                sdata = self.data
                odata = other.data
                new_axes = [axis.copy()
                            for axis in self.axes_manager._axes]
            exec("result = sdata.%s(odata)" % op_name)
            new_signal = self._deepcopy_with_new_data(result)
            new_signal.axes_manager._axes = new_axes
            new_signal.axes_manager.set_signal_dimension(
                self.axes_manager.signal_dimension)
            return new_signal
        else:
            exec("result = self.data.%s(other)" % op_name)
            return self._deepcopy_with_new_data(result)

    def _unary_operator_ruler(self, op_name):
        exec("result = self.data.%s()" % op_name)
        return self._deepcopy_with_new_data(result)

    def _check_signal_dimension_equals_one(self):
        if self.axes_manager.signal_dimension != 1:
            raise SignalDimensionError(self.axes_manager.signal_dimension, 1)

    def _check_signal_dimension_equals_two(self):
        if self.axes_manager.signal_dimension != 2:
            raise SignalDimensionError(self.axes_manager.signal_dimension, 2)

    def _deepcopy_with_new_data(self, data=None):
        """Returns a deepcopy of itself replacing the data.

        This method has the advantage over deepcopy that it does not
        copy the data what can save precious memory

        Parameters
        ---------
        data : {None | np.array}

        Returns
        -------
        ns : Signal

        """
        try:
            old_data = self.data
            self.data = None
            old_plot = self._plot
            self._plot = None
            old_models = self.models._models
            self.models._models = DictionaryTreeBrowser()
            ns = self.deepcopy()
            ns.data = np.atleast_1d(data)
            return ns
        finally:
            self.data = old_data
            self._plot = old_plot
            self.models._models = old_models

    def _print_summary(self):
        string = "\n\tTitle: "
        string += self.metadata.General.title.decode('utf8')
        if self.metadata.has_item("Signal.signal_type"):
            string += "\n\tSignal type: "
            string += self.metadata.Signal.signal_type
        string += "\n\tData dimensions: "
        string += str(self.axes_manager.shape)
        if self.metadata.has_item('Signal.record_by'):
            string += "\n\tData representation: "
            string += self.metadata.Signal.record_by
            string += "\n\tData type: "
            string += str(self.data.dtype)
        print string

    @property
    def data(self):
        return self._data

    @data.setter
    def data(self, value):
        if isinstance(value, h5py.Dataset):
            self._data = value
        else:
            self._data = np.atleast_1d(np.asanyarray(value))

    def _load_dictionary(self, file_data_dict):
        """Load data from dictionary.

        Parameters
        ----------
        file_data_dict : dictionary
            A dictionary containing at least a 'data' keyword with an array of
            arbitrary dimensions. Additionally the dictionary can contain the
            following items:
            data : numpy array
               The signal data. It can be an array of any dimensions.
            axes : dictionary (optional)
                Dictionary to define the axes (see the
                documentation of the AxesManager class for more details).
            attributes : dictionary (optional)
                A dictionary whose items are stored as attributes.
            metadata : dictionary (optional)
                A dictionary containing a set of parameters
                that will to stores in the `metadata` attribute.
                Some parameters might be mandatory in some cases.
            original_metadata : dictionary (optional)
                A dictionary containing a set of parameters
                that will to stores in the `original_metadata` attribute. It
                typically contains all the parameters that has been
                imported from the original data file.

        """

        self.data = file_data_dict['data']
        if 'models' in file_data_dict:
            self.models._add_dictionary(file_data_dict['models'])
        if 'axes' not in file_data_dict:
            file_data_dict['axes'] = self._get_undefined_axes_list()
        self.axes_manager = AxesManager(
            file_data_dict['axes'])
        if 'metadata' not in file_data_dict:
            file_data_dict['metadata'] = {}
        if 'original_metadata' not in file_data_dict:
            file_data_dict['original_metadata'] = {}
        if 'attributes' in file_data_dict:
            for key, value in file_data_dict['attributes'].iteritems():
                if hasattr(self, key):
                    if isinstance(value, dict):
                        for k, v in value.iteritems():
                            eval('self.%s.__setattr__(k,v)' % key)
                    else:
                        self.__setattr__(key, value)
        self.original_metadata.add_dictionary(
            file_data_dict['original_metadata'])
        self.metadata.add_dictionary(
            file_data_dict['metadata'])
        if "title" not in self.metadata.General:
            self.metadata.General.title = ''
        if (self._record_by or
                "Signal.record_by" not in self.metadata):
            self.metadata.Signal.record_by = self._record_by
        if (self._signal_origin or
                "Signal.signal_origin" not in self.metadata):
            self.metadata.Signal.signal_origin = self._signal_origin
        if (self._signal_type or
                not self.metadata.has_item("Signal.signal_type")):
            self.metadata.Signal.signal_type = self._signal_type

    def squeeze(self):
        """Remove single-dimensional entries from the shape of an array
        and the axes.

        """
        # We deepcopy everything but data
        self = self._deepcopy_with_new_data(self.data)
        for axis in self.axes_manager._axes:
            if axis.size == 1:
                self._remove_axis(axis.index_in_axes_manager)
        self.data = self.data.squeeze()
        return self

    def _to_dictionary(self, add_learning_results=True):
        """Returns a dictionary that can be used to recreate the signal.

        All items but `data` are copies.

        Parameters
        ----------
        add_learning_results : bool

        Returns
        -------
        dic : dictionary

        """
        dic = {'data': self.data,
               'axes': self.axes_manager._get_axes_dicts(),
               'metadata': self.metadata.deepcopy().as_dictionary(),
               'original_metadata':
               self.original_metadata.deepcopy().as_dictionary(),
               'tmp_parameters':
               self.tmp_parameters.deepcopy().as_dictionary()}
        if add_learning_results and hasattr(self, 'learning_results'):
            dic['learning_results'] = copy.deepcopy(
                self.learning_results.__dict__)
        return dic

    def _get_undefined_axes_list(self):
        axes = []
        for i in xrange(len(self.data.shape)):
            axes.append({'size': int(self.data.shape[i]), })
        return axes

    def __call__(self, axes_manager=None):
        if axes_manager is None:
            axes_manager = self.axes_manager
        return np.atleast_1d(
            self.data.__getitem__(axes_manager._getitem_tuple))

    def plot(self, navigator="auto", axes_manager=None, **kwargs):
        """Plot the signal at the current coordinates.

        For multidimensional datasets an optional figure,
        the "navigator", with a cursor to navigate that data is
        raised. In any case it is possible to navigate the data using
        the sliders. Currently only signals with signal_dimension equal to
        0, 1 and 2 can be plotted.

        Parameters
        ----------
        navigator : {"auto", None, "slider", "spectrum", Signal}
            If "auto", if navigation_dimension > 0, a navigator is
            provided to explore the data.
            If navigation_dimension is 1 and the signal is an image
            the navigator is a spectrum obtained by integrating
            over the signal axes (the image).
            If navigation_dimension is 1 and the signal is a spectrum
            the navigator is an image obtained by stacking horizontally
            all the spectra in the dataset.
            If navigation_dimension is > 1, the navigator is an image
            obtained by integrating the data over the signal axes.
            Additionaly, if navigation_dimension > 2 a window
            with one slider per axis is raised to navigate the data.
            For example,
            if the dataset consists of 3 navigation axes X, Y, Z and one
            signal axis, E, the default navigator will be an image
            obtained by integrating the data over E at the current Z
            index and a window with sliders for the X, Y and Z axes
            will be raised. Notice that changing the Z-axis index
            changes the navigator in this case.
            If "slider" and the navigation dimension > 0 a window
            with one slider per axis is raised to navigate the data.
            If "spectrum" and navigation_dimension > 0 the navigator
            is always a spectrum obtained by integrating the data
            over all other axes.
            If None, no navigator will be provided.
            Alternatively a Signal instance can be provided. The signal
            dimension must be 1 (for a spectrum navigator) or 2 (for a
            image navigator) and navigation_shape must be 0 (for a static
            navigator) or navigation_shape + signal_shape must be equal
            to the navigator_shape of the current object (for a dynamic
            navigator).
            If the signal dtype is RGB or RGBA this parameters has no
            effect and is always "slider".

        axes_manager : {None, axes_manager}
            If None `axes_manager` is used.

        **kwargs : optional
            Any extra keyword arguments are passed to the signal plot.

        """

        if self._plot is not None:
            try:
                self._plot.close()
            except:
                # If it was already closed it will raise an exception,
                # but we want to carry on...
                pass

        if axes_manager is None:
            axes_manager = self.axes_manager
        if self.is_rgbx is True:
            if axes_manager.navigation_size < 2:
                navigator = None
            else:
                navigator = "slider"
        if axes_manager.signal_dimension == 0:
            self._plot = mpl_he.MPL_HyperExplorer()
        elif axes_manager.signal_dimension == 1:
            # Hyperspectrum
            self._plot = mpl_hse.MPL_HyperSpectrum_Explorer()
        elif axes_manager.signal_dimension == 2:
            self._plot = mpl_hie.MPL_HyperImage_Explorer()
        else:
            raise ValueError('Plotting is not supported for this view')

        self._plot.axes_manager = axes_manager
        self._plot.signal_data_function = self.__call__
        if self.metadata.General.title:
            self._plot.signal_title = self.metadata.General.title
        elif self.tmp_parameters.has_item('filename'):
            self._plot.signal_title = self.tmp_parameters.filename

        def get_static_explorer_wrapper(*args, **kwargs):
            return navigator()

        def get_1D_sum_explorer_wrapper(*args, **kwargs):
            navigator = self
            # Sum over all but the first navigation axis.
            am = navigator.axes_manager
            navigator = navigator.sum(am.signal_axes + am.navigation_axes[1:])
            return np.nan_to_num(navigator.data).squeeze()

        def get_dynamic_explorer_wrapper(*args, **kwargs):
            navigator.axes_manager.indices = self.axes_manager.indices[
                navigator.axes_manager.signal_dimension:]
            navigator.axes_manager._update_attributes()
            return navigator()

        if not isinstance(navigator, Signal) and navigator == "auto":
            if (self.axes_manager.navigation_dimension == 1 and
                    self.axes_manager.signal_dimension == 1):
                navigator = "data"
            elif self.axes_manager.navigation_dimension > 0:
                if self.axes_manager.signal_dimension == 0:
                    navigator = self.deepcopy()
                else:
                    navigator = self.sum(self.axes_manager.signal_axes)
                if navigator.axes_manager.navigation_dimension == 1:
                    navigator = navigator.as_spectrum(0)
                else:
                    navigator = navigator.as_image((0, 1))
            else:
                navigator = None
        # Navigator properties
        if axes_manager.navigation_axes:
            if navigator is "slider":
                self._plot.navigator_data_function = "slider"
            elif navigator is None:
                self._plot.navigator_data_function = None
            elif isinstance(navigator, Signal):
                # Dynamic navigator
                if (axes_manager.navigation_shape ==
                        navigator.axes_manager.signal_shape +
                        navigator.axes_manager.navigation_shape):
                    self._plot.navigator_data_function = \
                        get_dynamic_explorer_wrapper

                elif (axes_manager.navigation_shape ==
                        navigator.axes_manager.signal_shape or
                        axes_manager.navigation_shape[:2] ==
                        navigator.axes_manager.signal_shape or
                        (axes_manager.navigation_shape[0],) ==
                        navigator.axes_manager.signal_shape):
                    self._plot.navigator_data_function = \
                        get_static_explorer_wrapper
                else:
                    raise ValueError(
                        "The navigator dimensions are not compatible with "
                        "those of self.")
            elif navigator == "data":
                self._plot.navigator_data_function = \
                    lambda axes_manager=None: self.data
            elif navigator == "spectrum":
                self._plot.navigator_data_function = \
                    get_1D_sum_explorer_wrapper
            else:
                raise ValueError(
                    "navigator must be one of \"spectrum\",\"auto\","
                    " \"slider\", None, a Signal instance")

        self._plot.plot(**kwargs)
<<<<<<< HEAD
=======
        self.events.data_changed.connect(self.update_plot, [])
        self._plot.signal_plot.events.closed.connect(
            lambda: self.events.data_changed.disconnect(self.update_plot), [])
>>>>>>> eb007147

    def save(self, filename=None, overwrite=None, extension=None,
             **kwds):
        """Saves the signal in the specified format.

        The function gets the format from the extension.:
            - hdf5 for HDF5
            - rpl for Ripple (useful to export to Digital Micrograph)
            - msa for EMSA/MSA single spectrum saving.
            - unf for SEMPER unf binary format.
            - blo for Blockfile diffraction stack saving.
            - Many image formats such as png, tiff, jpeg...

        If no extension is provided the default file format as defined
        in the `preferences` is used.
        Please note that not all the formats supports saving datasets of
        arbitrary dimensions, e.g. msa only supports 1D data, and blockfiles
        only support image stacks with a navigation dimension < 2.

        Each format accepts a different set of parameters. For details
        see the specific format documentation.

        Parameters
        ----------
        filename : str or None
            If None (default) and tmp_parameters.filename and
            `tmp_paramters.folder` are defined, the
            filename and path will be taken from there. A valid
            extension can be provided e.g. "my_file.rpl", see `extension`.
        overwrite : None, bool
            If None, if the file exists it will query the user. If
            True(False) it (does not) overwrites the file if it exists.
        extension : {None, 'hdf5', 'rpl', 'msa', 'unf', 'blo', common image
                     extensions e.g. 'tiff', 'png'}
            The extension of the file that defines the file format.
            If None, the extension is taken from the first not None in the
            following list:
            i) the filename
            ii)  `tmp_parameters.extension`
            iii) `preferences.General.default_file_format` in this order.

        """
        if filename is None:
            if (self.tmp_parameters.has_item('filename') and
                    self.tmp_parameters.has_item('folder')):
                filename = os.path.join(
                    self.tmp_parameters.folder,
                    self.tmp_parameters.filename)
                extension = (self.tmp_parameters.extension
                             if not extension
                             else extension)
            elif self.metadata.has_item('General.original_filename'):
                filename = self.metadata.General.original_filename
            else:
                raise ValueError('File name not defined')
        if extension is not None:
            basename, ext = os.path.splitext(filename)
            filename = basename + '.' + extension
        io.save(filename, self, overwrite=overwrite, **kwds)

    def _replot(self):
        if self._plot is not None:
            if self._plot.is_active() is True:
                self.plot()

    def update_plot(self):
        if self._plot is not None:
            if self._plot.is_active() is True:
                if self._plot.signal_plot is not None:
                    self._plot.signal_plot.update()
                if self._plot.navigator_plot is not None:
                    self._plot.navigator_plot.update()

    @auto_replot
    def get_dimensions_from_data(self):
        """Get the dimension parameters from the data_cube. Useful when
        the data_cube was externally modified, or when the SI was not
        loaded from a file

        """
        dc = self.data
        for axis in self.axes_manager._axes:
            axis.size = int(dc.shape[axis.index_in_array])

    def crop(self, axis, start=None, end=None):
        """Crops the data in a given axis. The range is given in pixels

        Parameters
        ----------
        axis : {int | string}
            Specify the data axis in which to perform the cropping
            operation. The axis can be specified using the index of the
            axis in `axes_manager` or the axis name.
        start, end : {int | float | None}
            The beginning and end of the cropping interval. If int
            the value is taken as the axis index. If float the index
            is calculated using the axis calibration. If start/end is
            None crop from/to the low/high end of the axis.

        """
        axis = self.axes_manager[axis]
        i1, i2 = axis._get_index(start), axis._get_index(end)
        if i1 is not None:
            new_offset = axis.axis[i1]
        # We take a copy to guarantee the continuity of the data
        self.data = self.data[
            (slice(None),) * axis.index_in_array + (slice(i1, i2),
                                                    Ellipsis)]

        if i1 is not None:
            axis.offset = new_offset
        self.events.data_changed.trigger(obj=self)
        self.get_dimensions_from_data()
        self.squeeze()

    def swap_axes(self, axis1, axis2):
        """Swaps the axes.

        Parameters
        ----------
        axis1, axis2 %s

        Returns
        -------
        s : a copy of the object with the axes swapped.

        """
        axis1 = self.axes_manager[axis1].index_in_array
        axis2 = self.axes_manager[axis2].index_in_array
        s = self._deepcopy_with_new_data(self.data.swapaxes(axis1, axis2))
        c1 = s.axes_manager._axes[axis1]
        c2 = s.axes_manager._axes[axis2]
        s.axes_manager._axes[axis1] = c2
        s.axes_manager._axes[axis2] = c1
        s.axes_manager._update_attributes()
        s._make_sure_data_is_contiguous()
        return s
    swap_axes.__doc__ %= ONE_AXIS_PARAMETER

    def rollaxis(self, axis, to_axis):
        """Roll the specified axis backwards, until it lies in a given position.

        Parameters
        ----------
        axis %s The axis to roll backwards.
            The positions of the other axes do not change relative to one another.
        to_axis %s The axis is rolled until it
            lies before this other axis.

        Returns
        -------
        s : Signal or subclass
            Output signal.

        See Also
        --------
        roll : swap_axes

        Examples
        --------
        >>> s = hs.signals.Spectrum(np.ones((5,4,3,6)))
        >>> s
        <Spectrum, title: , dimensions: (3, 4, 5, 6)>
        >>> s.rollaxis(3, 1)
        <Spectrum, title: , dimensions: (3, 4, 5, 6)>
        >>> s.rollaxis(2,0)
        <Spectrum, title: , dimensions: (5, 3, 4, 6)>

        """
        axis = self.axes_manager[axis].index_in_array
        to_index = self.axes_manager[to_axis].index_in_array
        if axis == to_index:
            return self.deepcopy()
        new_axes_indices = hyperspy.misc.utils.rollelem(
            [axis_.index_in_array for axis_ in self.axes_manager._axes],
            index=axis,
            to_index=to_index)

        s = self._deepcopy_with_new_data(self.data.transpose(new_axes_indices))
        s.axes_manager._axes = hyperspy.misc.utils.rollelem(
            s.axes_manager._axes,
            index=axis,
            to_index=to_index)
        s.axes_manager._update_attributes()
        s._make_sure_data_is_contiguous()
        return s
    rollaxis.__doc__ %= (ONE_AXIS_PARAMETER, ONE_AXIS_PARAMETER)

    def rebin(self, new_shape, out=None):
        """Returns the object with the data rebinned.

        Parameters
        ----------
        new_shape: tuple of ints
            The new shape elements must be divisors of the original shape
            elements.
        %s

        Returns
        -------
        s : Signal subclass

        Raises
        ------
        ValueError
            When there is a mismatch between the number of elements in the
            signal shape and `new_shape` or `new_shape` elements are not
            divisors of the original signal shape.


        Examples
        --------
        >>> import hyperspy.api as hs
        >>> s = hs.signals.Spectrum(np.zeros((10, 100)))
        >>> s
        <Spectrum, title: , dimensions: (10|100)>
        >>> s.rebin((5, 100))
        <Spectrum, title: , dimensions: (5|100)>
        I
        """
        if len(new_shape) != len(self.data.shape):
            raise ValueError("Wrong shape size")
        new_shape_in_array = []
        for axis in self.axes_manager._axes:
            new_shape_in_array.append(
                new_shape[axis.index_in_axes_manager])
        factors = (np.array(self.data.shape) /
                   np.array(new_shape_in_array))
        s = out or self._deepcopy_with_new_data(None)
        data = array_tools.rebin(self.data, new_shape_in_array)
        if out:
            out.data[:] = data
        else:
            s.data = data
        for axis, axis_src in zip(s.axes_manager._axes,
                                  self.axes_manager._axes):
            axis.scale = axis_src.scale * factors[axis.index_in_array]
        s.get_dimensions_from_data()
        if s.metadata.has_item('Signal.Noise_properties.variance'):
            if isinstance(s.metadata.Signal.Noise_properties.variance, Signal):
                var = s.metadata.Signal.Noise_properties.variance
                s.metadata.Signal.Noise_properties.variance = var.rebin(
                    new_shape)
        if out is None:
            return s
        else:
            out.events.data_changed.trigger(obj=out)
    rebin.__doc__ %= OUT_ARG

    def split(self,
              axis='auto',
              number_of_parts='auto',
              step_sizes='auto'):
        """Splits the data into several signals.

        The split can be defined by giving the number_of_parts, a homogeneous
        step size or a list of customized step sizes. By default ('auto'),
        the function is the reverse of utils.stack().

        Parameters
        ----------
        axis : {'auto' | int | string}
            Specify the data axis in which to perform the splitting
            operation.  The axis can be specified using the index of the
            axis in `axes_manager` or the axis name.
            - If 'auto' and if the object has been created with utils.stack,
            split will return the former list of signals
            (options stored in 'metadata._HyperSpy.Stacking_history'
             else the last navigation axis will be used.
        number_of_parts : {'auto' | int}
            Number of parts in which the SI will be splitted. The
            splitting is homegenous. When the axis size is not divisible
            by the number_of_parts the reminder data is lost without
            warning. If number_of_parts and step_sizes is 'auto',
            number_of_parts equals the length of the axis,
            step_sizes equals one  and the axis is supress from each
            sub_spectra.
        step_sizes : {'auto' | list of ints | int}
            Size of the splitted parts. If 'auto', the step_sizes equals one.
            If int, the splitting is homogenous.

        Examples
        --------
        >>> s = hs.signals.Spectrum(random.random([4,3,2]))
        >>> s
            <Spectrum, title: , dimensions: (3, 4|2)>
        >>> s.split()
            [<Spectrum, title: , dimensions: (3 |2)>,
            <Spectrum, title: , dimensions: (3 |2)>,
            <Spectrum, title: , dimensions: (3 |2)>,
            <Spectrum, title: , dimensions: (3 |2)>]
        >>> s.split(step_sizes=2)
            [<Spectrum, title: , dimensions: (3, 2|2)>,
            <Spectrum, title: , dimensions: (3, 2|2)>]
        >>> s.split(step_sizes=[1,2])
            [<Spectrum, title: , dimensions: (3, 1|2)>,
            <Spectrum, title: , dimensions: (3, 2|2)>]

        Returns
        -------
        list of the splitted signals
        """

        shape = self.data.shape
        signal_dict = self._to_dictionary(add_learning_results=False)

        if axis == 'auto':
            mode = 'auto'
            if hasattr(self.metadata._HyperSpy, 'Stacking_history'):
                stack_history = self.metadata._HyperSpy.Stacking_history
                axis_in_manager = stack_history.axis
                step_sizes = stack_history.step_sizes
            else:
                axis_in_manager = \
                    self.axes_manager[-1 + 1j].index_in_axes_manager
        else:
            mode = 'manual'
            axis_in_manager = self.axes_manager[axis].index_in_axes_manager

        axis = self.axes_manager[axis_in_manager].index_in_array
        len_axis = self.axes_manager[axis_in_manager].size

        if number_of_parts is 'auto' and step_sizes is 'auto':
            step_sizes = 1
            number_of_parts = len_axis
        elif number_of_parts is not 'auto' and step_sizes is not 'auto':
            raise ValueError(
                "You can define step_sizes or number_of_parts "
                "but not both.")
        elif step_sizes is 'auto':
            if number_of_parts > shape[axis]:
                raise ValueError(
                    "The number of parts is greater than "
                    "the axis size.")
            else:
                step_sizes = ([shape[axis] // number_of_parts, ] *
                              number_of_parts)

        if isinstance(step_sizes, int):
            step_sizes = [step_sizes] * int(len_axis / step_sizes)

        splitted = []
        cut_index = np.array([0] + step_sizes).cumsum()

        axes_dict = signal_dict['axes']
        for i in xrange(len(cut_index) - 1):
            axes_dict[axis]['offset'] = \
                self.axes_manager._axes[axis].index2value(cut_index[i])
            axes_dict[axis]['size'] = cut_index[i + 1] - cut_index[i]
            data = self.data[
                (slice(None), ) * axis +
                (slice(cut_index[i], cut_index[i + 1]), Ellipsis)]
            signal_dict['data'] = data
            splitted += self.__class__(**signal_dict),

        if number_of_parts == len_axis \
                or step_sizes == [1] * len_axis:
            for i, spectrum in enumerate(splitted):
                spectrum.data = spectrum.data[
                    spectrum.axes_manager._get_data_slice([(axis, 0)])]
                spectrum._remove_axis(axis_in_manager)

        if mode == 'auto' and hasattr(
                self.original_metadata, 'stack_elements'):
            for i, spectrum in enumerate(splitted):
                se = self.original_metadata.stack_elements['element' + str(i)]
                spectrum.metadata = copy.deepcopy(
                    se['metadata'])
                spectrum.original_metadata = copy.deepcopy(
                    se['original_metadata'])
                spectrum.metadata.General.title = se.metadata.General.title

        return splitted

    @auto_replot
    def _unfold(self, steady_axes, unfolded_axis):
        """Modify the shape of the data by specifying the axes whose
        dimension do not change and the axis over which the remaining axes will
        be unfolded

        Parameters
        ----------
        steady_axes : list
            The indices of the axes which dimensions do not change
        unfolded_axis : int
            The index of the axis over which all the rest of the axes (except
            the steady axes) will be unfolded

        See also
        --------
        fold
        """

        # It doesn't make sense unfolding when dim < 2
        if self.data.squeeze().ndim < 2:
            return

        # We need to store the original shape and coordinates to be used
        # by
        # the fold function only if it has not been already stored by a
        # previous unfold
        folding = self.metadata._HyperSpy.Folding
        if folding.unfolded is False:
            folding.original_shape = self.data.shape
            folding.original_axes_manager = self.axes_manager
            folding.unfolded = True

        new_shape = [1] * len(self.data.shape)
        for index in steady_axes:
            new_shape[index] = self.data.shape[index]
        new_shape[unfolded_axis] = -1
        self.data = self.data.reshape(new_shape)
        self.axes_manager = self.axes_manager.deepcopy()
        uname = ''
        uunits = ''
        to_remove = []
        for axis, dim in zip(self.axes_manager._axes, new_shape):
            if dim == 1:
                uname += ',' + unicode(axis)
                uunits = ',' + unicode(axis.units)
                to_remove.append(axis)
        ua = self.axes_manager._axes[unfolded_axis]
        ua.name = unicode(ua) + uname
        ua.units = unicode(ua.units) + uunits
        ua.size = self.data.shape[unfolded_axis]
        for axis in to_remove:
            self.axes_manager.remove(axis.index_in_axes_manager)
        self.data = self.data.squeeze()
        if self.metadata.has_item('Signal.Noise_properties.variance'):
            variance = self.metadata.Signal.Noise_properties.variance
            if isinstance(variance, Signal):
                variance._unfold(steady_axes, unfolded_axis)

    def unfold(self, unfold_navigation=True, unfold_signal=True):
        """Modifies the shape of the data by unfolding the signal and
        navigation dimensions separately

        Returns
        -------
        needed_unfolding : bool


        """
        unfolded = False
        if unfold_navigation:
            if self.unfold_navigation_space():
                unfolded = True
        if unfold_signal:
            if self.unfold_signal_space():
                unfolded = True
        return unfolded

    @contextmanager
    def unfolded(self, unfold_navigation=True, unfold_signal=True):
        """Use this function together with a `with` statement to have the
        signal be unfolded for the scope of the `with` block, before
        automatically refolding when passing out of scope.

        See also
        --------
        unfold, fold

        Examples
        --------
        >>> import numpy as np
        >>> s = Signal(np.random.random((64,64,1024)))
        >>> with s.unfolded():
                # Do whatever needs doing while unfolded here
                pass
        """
        unfolded = self.unfold(unfold_navigation, unfold_signal)
        try:
            yield unfolded
        finally:
            if unfolded is not False:
                self.fold()

    def unfold_navigation_space(self):
        """Modify the shape of the data to obtain a navigation space of
        dimension 1

        Returns
        -------
        needed_unfolding : bool

        """

        if self.axes_manager.navigation_dimension < 2:
            needed_unfolding = False
        else:
            needed_unfolding = True
            steady_axes = [
                axis.index_in_array for axis in
                self.axes_manager.signal_axes]
            unfolded_axis = (
                self.axes_manager.navigation_axes[0].index_in_array)
            self._unfold(steady_axes, unfolded_axis)
        return needed_unfolding

    def unfold_signal_space(self):
        """Modify the shape of the data to obtain a signal space of
        dimension 1

        Returns
        -------
        needed_unfolding : bool

        """
        if self.axes_manager.signal_dimension < 2:
            needed_unfolding = False
        else:
            needed_unfolding = True
            steady_axes = [
                axis.index_in_array for axis in
                self.axes_manager.navigation_axes]
            unfolded_axis = self.axes_manager.signal_axes[0].index_in_array
            self._unfold(steady_axes, unfolded_axis)
            self.metadata._HyperSpy.Folding.signal_unfolded = True
        return needed_unfolding

    @auto_replot
    def fold(self):
        """If the signal was previously unfolded, folds it back"""
        folding = self.metadata._HyperSpy.Folding
        # Note that == must be used instead of is True because
        # if the value was loaded from a file its type can be np.bool_
        if folding.unfolded is True:
            self.data = self.data.reshape(folding.original_shape)
            self.axes_manager = folding.original_axes_manager
            folding.original_shape = None
            folding.original_axes_manager = None
            folding.unfolded = False
            folding.signal_unfolded = False
            if self.metadata.has_item('Signal.Noise_properties.variance'):
                variance = self.metadata.Signal.Noise_properties.variance
                if isinstance(variance, Signal):
                    variance.fold()

    def _make_sure_data_is_contiguous(self):
        if self.data.flags['C_CONTIGUOUS'] is False:
            self.data = np.ascontiguousarray(self.data)

    def _iterate_signal(self):
        """Iterates over the signal data.

        It is faster than using the signal iterator.

        """
        if self.axes_manager.navigation_size < 2:
            yield self()
            return
        self._make_sure_data_is_contiguous()
        axes = [axis.index_in_array for
                axis in self.axes_manager.signal_axes]
        unfolded_axis = (
            self.axes_manager.navigation_axes[0].index_in_array)
        new_shape = [1] * len(self.data.shape)
        for axis in axes:
            new_shape[axis] = self.data.shape[axis]
        new_shape[unfolded_axis] = -1
        # Warning! if the data is not contigous it will make a copy!!
        data = self.data.reshape(new_shape)
        for i in xrange(data.shape[unfolded_axis]):
            getitem = [0] * len(data.shape)
            for axis in axes:
                getitem[axis] = slice(None)
            getitem[unfolded_axis] = i
            yield(data[getitem])

    def _remove_axis(self, axes):
        am = self.axes_manager
        axes = am[axes]
        if not np.iterable(axes):
            axes = (axes,)
        if am.navigation_dimension + am.signal_dimension > len(axes):
            old_signal_dimension = am.signal_dimension
            am.remove(axes)
            if old_signal_dimension != am.signal_dimension:
                if am.signal_dimension == 2:
                    self._record_by = "image"
                elif am.signal_dimension == 1:
                    self._record_by = "spectrum"
                elif am.signal_dimension == 0:
                    self._record_by = ""
                else:
                    return
                self.metadata.Signal.record_by = self._record_by
                self._assign_subclass()
        else:
            # Create a "Scalar" axis because the axis is the last one left and
            # HyperSpy does not # support 0 dimensions
            am.remove(axes)
            am._append_axis(
                size=1,
                scale=1,
                offset=0,
                name="Scalar",
                navigate=False,)

    def _ma_workaround(self, s, function, axes, ar_axes, out):
        # TODO: Remove if and when numpy.ma accepts tuple `axis`

        # Basically perform unfolding, but only on data. We don't care about
        # the axes since the function will consume it/them.
        ar_axes = sorted(ar_axes)
        new_shape = list(self.data.shape)
        for index in ar_axes[1:]:
            new_shape[index] = 1
        new_shape[ar_axes[0]] = -1
        data = self.data.reshape(new_shape).squeeze()

        if out:
            function(data, axis=ar_axes[0], out=out.data)
            out.events.data_changed.trigger(obj=out)
        else:
            s.data = function(data, axis=ar_axes[0])
            s._remove_axis([ax.index_in_axes_manager for ax in axes])
            return s

    def _apply_function_on_data_and_remove_axis(self, function, axes,
                                                out=None):
        axes = self.axes_manager[axes]
        if not np.iterable(axes):
            axes = (axes,)
        ar_axes = tuple(ax.index_in_array for ax in axes)
        if len(ar_axes) == 1:
            ar_axes = ar_axes[0]

        s = out or self._deepcopy_with_new_data(None)

        if np.ma.is_masked(self.data):
            return self._ma_workaround(s, function, axes, ar_axes, out)
        if out:
            function(self.data, axis=ar_axes, out=out.data)
            out.events.data_changed.trigger(obj=out)
        else:
            s.data = function(self.data, axis=ar_axes)
            s._remove_axis([ax.index_in_axes_manager for ax in axes])
            return s

    def sum(self, axis=None, out=None):
        """Sum the data over the given axes.

        Parameters
        ----------
        axis %s
        %s

        Returns
        -------
        s : Signal

        See also
        --------
        max, min, mean, std, var, indexmax, valuemax, amax

        Examples
        --------
        >>> import numpy as np
        >>> s = Signal(np.random.random((64,64,1024)))
        >>> s.data.shape
        (64,64,1024)
        >>> s.sum(-1).data.shape
        (64,64)

        """
        if axis is None:
            axis = self.axes_manager.navigation_axes
        return self._apply_function_on_data_and_remove_axis(np.sum, axis,
                                                            out=out)
    sum.__doc__ %= (MANY_AXIS_PARAMETER, OUT_ARG)

    def max(self, axis=None, out=None):
        """Returns a signal with the maximum of the signal along at least one
        axis.

        Parameters
        ----------
        axis %s
        %s

        Returns
        -------
        s : Signal

        See also
        --------
        min, sum, mean, std, var, indexmax, valuemax, amax

        Examples
        --------
        >>> import numpy as np
        >>> s = Signal(np.random.random((64,64,1024)))
        >>> s.data.shape
        (64,64,1024)
        >>> s.max(-1).data.shape
        (64,64)

        """
        if axis is None:
            axis = self.axes_manager.navigation_axes
        return self._apply_function_on_data_and_remove_axis(np.max, axis,
                                                            out=out)
    max.__doc__ %= (MANY_AXIS_PARAMETER, OUT_ARG)

    def min(self, axis=None, out=None):
        """Returns a signal with the minimum of the signal along at least one
        axis.

        Parameters
        ----------
        axis %s
        %s

        Returns
        -------
        s : Signal

        See also
        --------
        max, sum, mean, std, var, indexmax, valuemax, amax

        Examples
        --------
        >>> import numpy as np
        >>> s = Signal(np.random.random((64,64,1024)))
        >>> s.data.shape
        (64,64,1024)
        >>> s.min(-1).data.shape
        (64,64)

        """
        if axis is None:
            axis = self.axes_manager.navigation_axes
        return self._apply_function_on_data_and_remove_axis(np.min, axis,
                                                            out=out)
    min.__doc__ %= (MANY_AXIS_PARAMETER, OUT_ARG)

    def mean(self, axis=None, out=None):
        """Returns a signal with the average of the signal along at least one
        axis.

        Parameters
        ----------
        axis %s
        %s

        Returns
        -------
        s : Signal

        See also
        --------
        max, min, sum, std, var, indexmax, valuemax, amax

        Examples
        --------
        >>> import numpy as np
        >>> s = Signal(np.random.random((64,64,1024)))
        >>> s.data.shape
        (64,64,1024)
        >>> s.mean(-1).data.shape
        (64,64)

        """
        if axis is None:
            axis = self.axes_manager.navigation_axes
        return self._apply_function_on_data_and_remove_axis(np.mean, axis,
                                                            out=out)
    mean.__doc__ %= (MANY_AXIS_PARAMETER, OUT_ARG)

    def std(self, axis=None, out=None):
        """Returns a signal with the standard deviation of the signal along
        at least one axis.

        Parameters
        ----------
        axis %s
        %s

        Returns
        -------
        s : Signal

        See also
        --------
        max, min, sum, mean, var, indexmax, valuemax, amax

        Examples
        --------
        >>> import numpy as np
        >>> s = Signal(np.random.random((64,64,1024)))
        >>> s.data.shape
        (64,64,1024)
        >>> s.std(-1).data.shape
        (64,64)

        """
        if axis is None:
            axis = self.axes_manager.navigation_axes
        return self._apply_function_on_data_and_remove_axis(np.std, axis,
                                                            out=out)
    std.__doc__ %= (MANY_AXIS_PARAMETER, OUT_ARG)

    def var(self, axis=None, out=None):
        """Returns a signal with the variances of the signal along at least one
        axis.

        Parameters
        ----------
        axis %s
        %s

        Returns
        -------
        s : Signal

        See also
        --------
        max, min, sum, mean, std, indexmax, valuemax, amax

        Examples
        --------
        >>> import numpy as np
        >>> s = Signal(np.random.random((64,64,1024)))
        >>> s.data.shape
        (64,64,1024)
        >>> s.var(-1).data.shape
        (64,64)

        """
        if axis is None:
            axis = self.axes_manager.navigation_axes
        return self._apply_function_on_data_and_remove_axis(np.var, axis,
                                                            out=out)
    var.__doc__ %= (MANY_AXIS_PARAMETER, OUT_ARG)

    def diff(self, axis, order=1, out=None):
        """Returns a signal with the n-th order discrete difference along
        given axis.

        Parameters
        ----------
        axis %s
        order : int
            the order of the derivative
                %s

        See also
        --------
        max, min, sum, mean, std, var, indexmax, valuemax, amax

        Examples
        --------
        >>> import numpy as np
        >>> s = Signal(np.random.random((64,64,1024)))
        >>> s.data.shape
        (64,64,1024)
        >>> s.diff(-1).data.shape
        (64,64,1023)
        """
        s = out or self._deepcopy_with_new_data(None)
        data = np.diff(self.data, n=order,
                       axis=self.axes_manager[axis].index_in_array)
        if out is not None:
            out.data[:] = data
        else:
            s.data = data
        axis2 = s.axes_manager[axis]
        new_offset = self.axes_manager[axis].offset + (order * axis2.scale / 2)
        axis2.offset = new_offset
        s.get_dimensions_from_data()
        if out is None:
            return s
        else:
            out.events.data_changed.trigger(obj=out)
    diff.__doc__ %= (ONE_AXIS_PARAMETER, OUT_ARG)

    def derivative(self, axis, order=1, out=None):
        """Numerical derivative along the given axis.

        Currently only the first order finite difference method is implemented.

        Parameters
        ----------
        axis %s
        order: int
            The order of the derivative. (Note that this is the order of the
            derivative i.e. `order=2` does not use second order finite
            differences method.)
        %s

        Returns
        -------
        der : Signal
            Note that the size of the data on the given `axis` decreases by the
            given `order` i.e. if `axis` is "x" and `order` is 2 the
            x dimension is N, der's x dimension is N - 2.

        See also
        --------
        diff

        """

        der = self.diff(order=order, axis=axis, out=out)
        der = out or der
        axis = self.axes_manager[axis]
        der.data /= axis.scale ** order
        if out is None:
            return der
        else:
            out.events.data_changed.trigger(obj=out)
    derivative.__doc__ %= (ONE_AXIS_PARAMETER, OUT_ARG)

    def integrate_simpson(self, axis, out=None):
        """Returns a signal with the result of calculating the integral
        of the signal along an axis using Simpson's rule.

        Parameters
        ----------
        axis %s
        %s

        Returns
        -------
        s : Signal

        See also
        --------
        max, min, sum, mean, std, var, indexmax, valuemax, amax

        Examples
        --------
        >>> import numpy as np
        >>> s = Signal(np.random.random((64,64,1024)))
        >>> s.data.shape
        (64,64,1024)
        >>> s.var(-1).data.shape
        (64,64)

        """
        axis = self.axes_manager[axis]
        s = out or self._deepcopy_with_new_data(None)
        data = sp.integrate.simps(y=self.data, x=axis.axis,
                                  axis=axis.index_in_array)
        if out is not None:
            out.data[:] = data
            out.events.data_changed.trigger(obj=out)
        else:
            s.data = data
            s._remove_axis(axis.index_in_axes_manager)
            return s
    integrate_simpson.__doc__ %= (ONE_AXIS_PARAMETER, OUT_ARG)

    def integrate1D(self, axis, out=None):
        """Integrate the signal over the given axis.

        The integration is performed using Simpson's rule if
        `metadata.Signal.binned` is False and summation over the given axis if
        True.

        Parameters
        ----------
        axis %s
        %s

        Returns
        -------
        s : Signal

        See also
        --------
        integrate_simpson, diff, derivative

        Examples
        --------
        >>> import numpy as np
        >>> s = Signal(np.random.random((64,64,1024)))
        >>> s.data.shape
        (64,64,1024)
        >>> s.var(-1).data.shape
        (64,64)

        """
        if self.metadata.Signal.binned is False:
            return self.integrate_simpson(axis=axis, out=out)
        else:
            return self.sum(axis=axis, out=out)
    integrate1D.__doc__ %= (ONE_AXIS_PARAMETER, OUT_ARG)

    def indexmax(self, axis, out=None):
        """Returns a signal with the index of the maximum along an axis.

        Parameters
        ----------
        axis %s
        %s

        Returns
        -------
        s : Signal
            The data dtype is always int.

        See also
        --------
        max, min, sum, mean, std, var, valuemax, amax

        Usage
        -----
        >>> import numpy as np
        >>> s = Signal(np.random.random((64,64,1024)))
        >>> s.data.shape
        (64,64,1024)
        >>> s.indexmax(-1).data.shape
        (64,64)

        """
        return self._apply_function_on_data_and_remove_axis(np.argmax, axis,
                                                            out=out)
    indexmax.__doc__ %= (ONE_AXIS_PARAMETER, OUT_ARG)

    def valuemax(self, axis, out=None):
        """Returns a signal with the value of coordinates of the maximum along an axis.

        Parameters
        ----------
        axis %s
        %s

        Returns
        -------
        s : Signal

        See also
        --------
        max, min, sum, mean, std, var, indexmax, amax

        Usage
        -----
        >>> import numpy as np
        >>> s = Signal(np.random.random((64,64,1024)))
        >>> s.data.shape
        (64,64,1024)
        >>> s.valuemax(-1).data.shape
        (64,64)

        """
        idx = self.indexmax(axis)
        s = out or idx
        data = self.axes_manager[axis].index2value(idx.data)
        if out is None:
            idx.data = data
            return idx
        else:
            out.data[:] = data
            out.events.data_changed.trigger(obj=out)
    valuemax.__doc__ %= (ONE_AXIS_PARAMETER, OUT_ARG)

    def get_histogram(self, bins='freedman', range_bins=None, out=None,
                      **kwargs):
        """Return a histogram of the signal data.

        More sophisticated algorithms for determining bins can be used.
        Aside from the `bins` argument allowing a string specified how bins
        are computed, the parameters are the same as numpy.histogram().

        Parameters
        ----------
        bins : int or list or str, optional
            If bins is a string, then it must be one of:
            'knuth' : use Knuth's rule to determine bins
            'scotts' : use Scott's rule to determine bins
            'freedman' : use the Freedman-diaconis rule to determine bins
            'blocks' : use bayesian blocks for dynamic bin widths
        range_bins : tuple or None, optional
            the minimum and maximum range for the histogram. If not specified,
            it will be (x.min(), x.max())
        %s
        **kwargs
            other keyword arguments (weight and density) are described in
            np.histogram().

        Returns
        -------
        hist_spec : An 1D spectrum instance containing the histogram.

        See Also
        --------
        print_summary_statistics
        astroML.density_estimation.histogram, numpy.histogram : these are the
            functions that hyperspy uses to compute the histogram.

        Notes
        -----
        The number of bins estimators are taken from AstroML. Read
        their documentation for more info.

        Examples
        --------
        >>> s = hs.signals.Spectrum(np.random.normal(size=(10, 100)))
        Plot the data histogram
        >>> s.get_histogram().plot()
        Plot the histogram of the signal at the current coordinates
        >>> s.get_current_signal().get_histogram().plot()

        """
        from hyperspy import signals
        data = self.data[~np.isnan(self.data)].flatten()
        hist, bin_edges = histogram(data,
                                    bins=bins,
                                    range=range_bins,
                                    **kwargs)
        if out is None:
            hist_spec = signals.Spectrum(hist)
        else:
            hist_spec = out
            if hist_spec.data.shape == hist.shape:
                hist_spec.data[:] = hist
            else:
                hist_spec.data = hist
        if bins == 'blocks':
            hist_spec.axes_manager.signal_axes[0].axis = bin_edges[:-1]
            warnings.warn(
                "The options `bins = 'blocks'` is not fully supported in this "
                "versions of hyperspy. It should be used for plotting purpose"
                "only.")
        else:
            hist_spec.axes_manager[0].scale = bin_edges[1] - bin_edges[0]
            hist_spec.axes_manager[0].offset = bin_edges[0]
            hist_spec.axes_manager[0].size = hist.shape[-1]
        hist_spec.axes_manager[0].name = 'value'
        hist_spec.metadata.General.title = (self.metadata.General.title +
                                            " histogram")
        hist_spec.metadata.Signal.binned = True
        if out is None:
            return hist_spec
        else:
            out.events.data_changed.trigger(obj=out)
    get_histogram.__doc__ %= OUT_ARG

    def map(self, function,
            show_progressbar=None, **kwargs):
        """Apply a function to the signal data at all the coordinates.

        The function must operate on numpy arrays and the output *must have the
        same dimensions as the input*. The function is applied to the data at
        each coordinate and the result is stored in the current signal i.e.
        this method operates *in-place*.  Any extra keyword argument is passed
        to the function. The keywords can take different values at different
        coordinates. If the function takes an `axis` or `axes` argument, the
        function is assumed to be vectorial and the signal axes are assigned to
        `axis` or `axes`.  Otherwise, the signal is iterated over the
        navigation axes and a progress bar is displayed to monitor the
        progress.

        Parameters
        ----------

        function : function
            A function that can be applied to the signal.
        show_progressbar : None or bool
            If True, display a progress bar. If None the default is set in
            `preferences`.
        keyword arguments : any valid keyword argument
            All extra keyword arguments are passed to the

        Notes
        -----
        This method is similar to Python's :func:`map` that can also be utilize
        with a :class:`Signal` instance for similar purposes. However, this
        method has the advantage of being faster because it iterates the numpy
        array instead of the :class:`Signal`.

        Examples
        --------
        Apply a gaussian filter to all the images in the dataset. The sigma
        parameter is constant.

        >>> import scipy.ndimage
        >>> im = hs.signals.Image(np.random.random((10, 64, 64)))
        >>> im.map(scipy.ndimage.gaussian_filter, sigma=2.5)

        Apply a gaussian filter to all the images in the dataset. The sigmal
        parameter is variable.

        >>> im = hs.signals.Image(np.random.random((10, 64, 64)))
        >>> sigmas = hs.signals.Signal(np.linspace(2,5,10))
        >>> sigmas.axes_manager.set_signal_dimension(0)
        >>> im.map(scipy.ndimage.gaussian_filter, sigma=sigmas)

        """
        if show_progressbar is None:
            show_progressbar = preferences.General.show_progressbar
        # Sepate ndkwargs
        ndkwargs = ()
        for key, value in kwargs.iteritems():
            if isinstance(value, Signal):
                ndkwargs += ((key, value),)

        # Check if the signal axes have inhomogenous scales and/or units and
        # display in warning if yes.
        scale = set()
        units = set()
        for i in range(len(self.axes_manager.signal_axes)):
            scale.add(self.axes_manager[i].scale)
            units.add(self.axes_manager[i].units)
        if len(units) != 1 or len(scale) != 1:
            warnings.warn(
                "The function you applied does not take into "
                "account the difference of units and of scales in-between"
                " axes.")
        # If the function has an axis argument and the signal dimension is 1,
        # we suppose that it can operate on the full array and we don't
        # interate over the coordinates.
        try:
            fargs = inspect.getargspec(function).args
        except TypeError:
            # This is probably a Cython function that is not supported by
            # inspect.
            fargs = []

        if not ndkwargs and (self.axes_manager.signal_dimension == 1 and
                             "axis" in fargs):
            kwargs['axis'] = \
                self.axes_manager.signal_axes[-1].index_in_array

            self.data = function(self.data, **kwargs)
        # If the function has an axes argument
        # we suppose that it can operate on the full array and we don't
        # interate over the coordinates.
        elif not ndkwargs and "axes" in fargs:
            kwargs['axes'] = tuple([axis.index_in_array for axis in
                                    self.axes_manager.signal_axes])
            self.data = function(self.data, **kwargs)
        else:
            # Iteration over coordinates.
            pbar = progressbar(
                maxval=self.axes_manager.navigation_size,
                disabled=not show_progressbar)
            iterators = [signal[1]._iterate_signal() for signal in ndkwargs]
            iterators = tuple([self._iterate_signal()] + iterators)
            for data in zip(*iterators):
                for (key, value), datum in zip(ndkwargs, data[1:]):
                    kwargs[key] = datum[0]
                data[0][:] = function(data[0], **kwargs)
                pbar.next()
            pbar.finish()
        self.events.data_changed.trigger(obj=self)

    def copy(self):
        try:
            backup_plot = self._plot
            self._plot = None
            return copy.copy(self)
        finally:
            self._plot = backup_plot

    def __deepcopy__(self, memo):
        dc = type(self)(**self._to_dictionary())
        if dc.data is not None:
            dc.data = dc.data.copy()

        # uncomment if we want to deepcopy models as well:

        # dc.models._add_dictionary(
        #     copy.deepcopy(
        #         self.models._models.as_dictionary()))

        # The Signal subclasses might change the view on init
        # The following code just copies the original view
        for oaxis, caxis in zip(self.axes_manager._axes,
                                dc.axes_manager._axes):
            caxis.navigate = oaxis.navigate
        return dc

    def deepcopy(self):
        return copy.deepcopy(self)

    def change_dtype(self, dtype):
        """Change the data type.

        Parameters
        ----------
        dtype : str or dtype
            Typecode or data-type to which the array is cast. In
            addition to all standard numpy dtypes HyperSpy
            supports four extra dtypes for RGB images:
            "rgb8", "rgba8", "rgb16" and "rgba16". Changing from
            and to any rgbx dtype is more constrained than most
            other dtype conversions. To change to a rgbx dtype
            the signal `record_by` must be "spectrum",
            `signal_dimension` must be 3(4) for rgb(rgba) dtypes
            and the dtype must be uint8(uint16) for rgbx8(rgbx16).
            After conversion `record_by` becomes `image` and the
            spectra dimension is removed. The dtype of images of
            dtype rgbx8(rgbx16) can only be changed to uint8(uint16)
            and the `record_by` becomes "spectrum".


        Examples
        --------
        >>> s = hs.signals.Spectrum([1,2,3,4,5])
        >>> s.data
        array([1, 2, 3, 4, 5])
        >>> s.change_dtype('float')
        >>> s.data
        array([ 1.,  2.,  3.,  4.,  5.])

        """
        if not isinstance(dtype, np.dtype):
            if dtype in rgb_tools.rgb_dtypes:
                if self.metadata.Signal.record_by != "spectrum":
                    raise AttributeError(
                        "Only spectrum signals can be converted "
                        "to RGB images.")
                if "8" in dtype and self.data.dtype.name != "uint8":
                    raise AttributeError(
                        "Only signals with dtype uint8 can be converted to "
                        "rgb8 images")
                elif "16" in dtype and self.data.dtype.name != "uint16":
                    raise AttributeError(
                        "Only signals with dtype uint16 can be converted to "
                        "rgb16 images")
                dtype = rgb_tools.rgb_dtypes[dtype]
                self.data = rgb_tools.regular_array2rgbx(self.data)
                self.axes_manager.remove(-1)
                self.metadata.Signal.record_by = "image"
                self._assign_subclass()
                return
            else:
                dtype = np.dtype(dtype)
        if rgb_tools.is_rgbx(self.data) is True:
            ddtype = self.data.dtype.fields["B"][0]

            if ddtype != dtype:
                raise ValueError(
                    "It is only possibile to change to %s." %
                    ddtype)
            self.data = rgb_tools.rgbx2regular_array(self.data)
            self.get_dimensions_from_data()
            self.metadata.Signal.record_by = "spectrum"
            self.axes_manager[-1 + 2j].name = "RGB index"
            self._assign_subclass()
            return
        else:
            self.data = self.data.astype(dtype)

    def estimate_poissonian_noise_variance(self,
                                           expected_value=None,
                                           gain_factor=None,
                                           gain_offset=None,
                                           correlation_factor=None):
        """Estimate the poissonian noise variance of the signal.

        The variance is stored in the
        ``metadata.Signal.Noise_properties.variance`` attribute.

        A poissonian noise  variance is equal to the expected value. With the
        default arguments, this method simply sets the variance attribute to
        the given `expected_value`. However, more generally (although then
        noise is not strictly poissonian), the variance may be proportional to
        the expected value. Moreover, when the noise is a mixture of white
        (gaussian) and poissonian noise, the variance is described by the
        following linear model:

            .. math::

                \mathrm{Var}[X] = (a * \mathrm{E}[X] + b) * c

        Where `a` is the `gain_factor`, `b` is the `gain_offset` (the gaussian
        noise variance) and `c` the `correlation_factor`. The correlation
        factor accounts for correlation of adjacent signal elements that can
        be modeled as a convolution with a gaussian point spread function.


        Parameters
        ----------
        expected_value : None or Signal instance.
            If None, the signal data is taken as the expected value. Note that
            this may be inaccurate where `data` is small.
        gain_factor, gain_offset, correlation_factor: None or float.
            All three must be positive. If None, take the values from
            ``metadata.Signal.Noise_properties.Variance_linear_model`` if
            defined. Otherwise suppose poissonian noise i.e. ``gain_factor=1``,
            ``gain_offset=0``, ``correlation_factor=1``. If not None, the
            values are stored in
            ``metadata.Signal.Noise_properties.Variance_linear_model``.

        """
        if expected_value is None:
            dc = self.data.copy()
        else:
            dc = expected_value.data.copy()
        if self.metadata.has_item(
                "Signal.Noise_properties.Variance_linear_model"):
            vlm = self.metadata.Signal.Noise_properties.Variance_linear_model
        else:
            self.metadata.add_node(
                "Signal.Noise_properties.Variance_linear_model")
            vlm = self.metadata.Signal.Noise_properties.Variance_linear_model

        if gain_factor is None:
            if not vlm.has_item("gain_factor"):
                vlm.gain_factor = 1
            gain_factor = vlm.gain_factor

        if gain_offset is None:
            if not vlm.has_item("gain_offset"):
                vlm.gain_offset = 0
            gain_offset = vlm.gain_offset

        if correlation_factor is None:
            if not vlm.has_item("correlation_factor"):
                vlm.correlation_factor = 1
            correlation_factor = vlm.correlation_factor

        if gain_offset < 0:
            raise ValueError("`gain_offset` must be positive.")
        if gain_factor < 0:
            raise ValueError("`gain_factor` must be positive.")
        if correlation_factor < 0:
            raise ValueError("`correlation_factor` must be positive.")

        variance = (dc * gain_factor + gain_offset) * correlation_factor
        # The lower bound of the variance is the gaussian noise.
        variance = np.clip(variance, gain_offset * correlation_factor, np.inf)
        variance = type(self)(variance)
        variance.axes_manager = self.axes_manager
        variance.metadata.General.title = ("Variance of " +
                                           self.metadata.General.title)
        self.metadata.set_item(
            "Signal.Noise_properties.variance", variance)

    def get_current_signal(self, auto_title=True, auto_filename=True):
        """Returns the data at the current coordinates as a Signal subclass.

        The signal subclass is the same as that of the current object. All the
        axes navigation attribute are set to False.

        Parameters
        ----------
        auto_title : bool
            If True an space followed by the current indices in parenthesis
            are appended to the title.
        auto_filename : bool
            If True and `tmp_parameters.filename` is defined
            (what is always the case when the Signal has been read from a
            file), the filename is modified by appending an underscore and a
            parenthesis containing the current indices.

        Returns
        -------
        cs : Signal subclass instance.

        Examples
        --------
        >>> im = hs.signals.Image(np.zeros((2,3, 32,32)))
        >>> im
        <Image, title: , dimensions: (3, 2, 32, 32)>
        >>> im.axes_manager.indices = 2,1
        >>> im.get_current_signal()
        <Image, title:  (2, 1), dimensions: (32, 32)>

        """
        cs = self.__class__(
            self(),
            axes=self.axes_manager._get_signal_axes_dicts(),
            metadata=self.metadata.as_dictionary(),)

        if auto_filename is True and self.tmp_parameters.has_item('filename'):
            cs.tmp_parameters.filename = (self.tmp_parameters.filename +
                                          '_' +
                                          str(self.axes_manager.indices))
            cs.tmp_parameters.extension = self.tmp_parameters.extension
            cs.tmp_parameters.folder = self.tmp_parameters.folder
        if auto_title is True:
            cs.metadata.General.title = (cs.metadata.General.title +
                                         ' ' + str(self.axes_manager.indices))
        cs.axes_manager._set_axis_attribute_values("navigate", False)
        return cs

    def _get_navigation_signal(self, data=None, dtype=None):
        """Return a signal with the same axes as the navigation space.

        Parameters
        ----------
        data : {None, numpy array}, optional
            If None the `Signal` data is an array of the same dtype as the
            current one filled with zeros. If a numpy array, the array must
            have the correct dimensions.

        dtype : data-type, optional
            The desired data-type for the data array when `data` is None,
            e.g., `numpy.int8`.  Default is the data type of the current signal
            data.


        """
        if data is not None:
            ref_shape = (self.axes_manager._navigation_shape_in_array
                         if self.axes_manager.navigation_dimension != 0
                         else (1,))
            if data.shape != ref_shape:
                raise ValueError(
                    ("data.shape %s is not equal to the current navigation "
                     "shape in array which is %s") %
                    (str(data.shape), str(ref_shape)))
        else:
            if dtype is None:
                dtype = self.data.dtype
            if self.axes_manager.navigation_dimension == 0:
                data = np.array([0, ], dtype=dtype)
            else:
                data = np.zeros(self.axes_manager._navigation_shape_in_array,
                                dtype=dtype)
        if self.axes_manager.navigation_dimension == 0:
            s = Signal(data)
        elif self.axes_manager.navigation_dimension == 1:
            from hyperspy._signals.spectrum import Spectrum
            s = Spectrum(data,
                         axes=self.axes_manager._get_navigation_axes_dicts())
        elif self.axes_manager.navigation_dimension == 2:
            from hyperspy._signals.image import Image
            s = Image(data,
                      axes=self.axes_manager._get_navigation_axes_dicts())
        else:
            s = Signal(np.zeros(self.axes_manager._navigation_shape_in_array,
                                dtype=self.data.dtype),
                       axes=self.axes_manager._get_navigation_axes_dicts())
            s.axes_manager.set_signal_dimension(
                self.axes_manager.navigation_dimension)
        return s

    def _get_signal_signal(self, data=None, dtype=None):
        """Return a signal with the same axes as the signal space.

        Parameters
        ----------
        data : {None, numpy array}, optional
            If None the `Signal` data is an array of the same dtype as the
            current one filled with zeros. If a numpy array, the array must
            have the correct dimensions.
        dtype : data-type, optional
            The desired data-type for the data array when `data` is None,
            e.g., `numpy.int8`.  Default is the data type of the current signal
            data.

        """

        if data is not None:
            ref_shape = (self.axes_manager._signal_shape_in_array
                         if self.axes_manager.signal_dimension != 0
                         else (1,))
            if data.shape != ref_shape:
                raise ValueError(
                    "data.shape %s is not equal to the current signal shape in"
                    " array which is %s" % (str(data.shape), str(ref_shape)))
        else:
            if dtype is None:
                dtype = self.data.dtype
            if self.axes_manager.signal_dimension == 0:
                data = np.array([0, ], dtype=dtype)
            else:
                data = np.zeros(self.axes_manager._signal_shape_in_array,
                                dtype=dtype)

        if self.axes_manager.signal_dimension == 0:
            s = Signal(data)
            s.set_signal_type(self.metadata.Signal.signal_type)
        else:
            s = self.__class__(data,
                               axes=self.axes_manager._get_signal_axes_dicts())
        return s

    def __iter__(self):
        # Reset AxesManager iteration index
        self.axes_manager.__iter__()
        return self

    def next(self):
        self.axes_manager.next()
        return self.get_current_signal()

    def __len__(self):
        nitem = int(self.axes_manager.navigation_size)
        nitem = nitem if nitem > 0 else 1
        return nitem

    def as_spectrum(self, spectral_axis, out=None):
        """Return the Signal as a spectrum.

        The chosen spectral axis is moved to the last index in the
        array and the data is made contiguous for effecient
        iteration over spectra.


        Parameters
        ----------
        spectral_axis %s
        %s

        Examples
        --------
        >>> img = hs.signals.Image(np.ones((3,4,5,6)))
        >>> img
        <Image, title: , dimensions: (4, 3, 6, 5)>
        >>> img.to_spectrum(-1+1j)
        <Spectrum, title: , dimensions: (6, 5, 4, 3)>
        >>> img.to_spectrum(0)
        <Spectrum, title: , dimensions: (6, 5, 3, 4)>

        """
        # Roll the spectral axis to-be to the latex index in the array
        sp = self.rollaxis(spectral_axis, -1 + 3j)
        sp.metadata.Signal.record_by = "spectrum"
        sp._assign_subclass()
        if out is None:
            return sp
        else:
            out.data[:] = sp.data
            out.events.data_changed.trigger(obj=out)
    as_spectrum.__doc__ %= (ONE_AXIS_PARAMETER, OUT_ARG)

    def as_image(self, image_axes, out=None):
        """Convert signal to image.

        The chosen image axes are moved to the last indices in the
        array and the data is made contiguous for effecient
        iteration over images.

        Parameters
        ----------
        image_axes : tuple of {int | str | axis}
            Select the image axes. Note that the order of the axes matters
            and it is given in the "natural" i.e. X, Y, Z... order.
        %s

        Examples
        --------
        >>> s = hs.signals.Spectrum(np.ones((2,3,4,5)))
        >>> s
        <Spectrum, title: , dimensions: (4, 3, 2, 5)>
        >>> s.as_image((0,1))
        <Image, title: , dimensions: (5, 2, 4, 3)>

        >>> s.to_image((1,2))
        <Image, title: , dimensions: (4, 5, 3, 2)>

        Raises
        ------
        DataDimensionError : when data.ndim < 2

        """
        if self.data.ndim < 2:
            raise DataDimensionError(
                "A Signal dimension must be >= 2 to be converted to an Image")
        axes = (self.axes_manager[image_axes[0]],
                self.axes_manager[image_axes[1]])
        iaxes = [axis.index_in_array for axis in axes]
        im = self.rollaxis(iaxes[0] + 3j, -1 + 3j).rollaxis(
            iaxes[1] - np.argmax(iaxes) + 3j, -2 + 3j)
        im.metadata.Signal.record_by = "image"
        im._assign_subclass()
        if out is None:
            return im
        else:
            out.data[:] = im.data
            out.events.data_changed.trigger(obj=out)
    as_image.__doc__ %= OUT_ARG

    def _assign_subclass(self):
        mp = self.metadata
        self.__class__ = hyperspy.io.assign_signal_subclass(
            record_by=mp.Signal.record_by
            if "Signal.record_by" in mp
            else self._record_by,
            signal_type=mp.Signal.signal_type
            if "Signal.signal_type" in mp
            else self._signal_type,
            signal_origin=mp.Signal.signal_origin
            if "Signal.signal_origin" in mp
            else self._signal_origin)
        self.__init__(**self._to_dictionary())

    def set_signal_type(self, signal_type):
        """Set the signal type and change the current class
        accordingly if pertinent.

        The signal_type attribute specifies the kind of data that the signal
        containts e.g. "EELS" for electron energy-loss spectroscopy,
        "PES" for photoemission spectroscopy. There are some methods that are
        only available for certain kind of signals, so setting this
        parameter can enable/disable features.

        Parameters
        ----------
        signal_type : {"EELS", "EDS_TEM", "EDS_SEM", "DielectricFunction"}
            Currently there are special features for "EELS" (electron
            energy-loss spectroscopy), "EDS_TEM" (energy dispersive X-rays of
            thin samples, normally obtained in a transmission electron
            microscope), "EDS_SEM" (energy dispersive X-rays of thick samples,
            normally obtained in a scanning electron microscope) and
            "DielectricFuction". Setting the signal_type to the correct acronym
            is highly advisable when analyzing any signal for which HyperSpy
            provides extra features. Even if HyperSpy does not provide extra
            features for the signal that you are analyzing, it is good practice
            to set signal_type to a value that best describes the data signal
            type.

        """
        self.metadata.Signal.signal_type = signal_type
        self._assign_subclass()

    def set_signal_origin(self, origin):
        """Set the origin of the signal and change the current class
        accordingly if pertinent.

        The signal_origin attribute specifies if the data was obtained
        through experiment or simulation. There are some methods that are
        only available for experimental or simulated data, so setting this
        parameter can enable/disable features.


        Parameters
        ----------
        origin : {'experiment', 'simulation', None, ""}
            None an the empty string mean that the signal origin is uknown.

        Raises
        ------
        ValueError if origin is not 'experiment' or 'simulation'

        """
        if origin not in ['experiment', 'simulation', "", None]:
            raise ValueError("`origin` must be one of: experiment, simulation")
        if origin is None:
            origin = ""
        self.metadata.Signal.signal_origin = origin
        self._assign_subclass()

    def print_summary_statistics(self, formatter="%.3f"):
        """Prints the five-number summary statistics of the data, the mean and
        the standard deviation.

        Prints the mean, standandard deviation (std), maximum (max), minimum
        (min), first quartile (Q1), median and third quartile. nans are
        removed from the calculations.

        Parameters
        ----------
        formatter : bool
           Number formatter.

        See Also
        --------
        get_histogram

        """
        data = self.data
        # To make it work with nans
        data = data[~np.isnan(data)]
        print(underline("Summary statistics"))
        print("mean:\t" + formatter % data.mean())
        print("std:\t" + formatter % data.std())
        print
        print("min:\t" + formatter % data.min())
        print("Q1:\t" + formatter % np.percentile(data,
                                                  25))
        print("median:\t" + formatter % np.median(data))
        print("Q3:\t" + formatter % np.percentile(data,
                                                  75))
        print("max:\t" + formatter % data.max())

    @property
    def is_rgba(self):
        return rgb_tools.is_rgba(self.data)

    @property
    def is_rgb(self):
        return rgb_tools.is_rgb(self.data)

    @property
    def is_rgbx(self):
        return rgb_tools.is_rgbx(self.data)

    def add_marker(self, marker, plot_on_signal=True, plot_marker=True):
        """
        Add a marker to the signal or navigator plot.

        Plot the signal, if not yet plotted

        Parameters
        ----------
        marker: `hyperspy.drawing._markers`
            the marker to add. see `plot.markers`
        plot_on_signal: bool
            If True, add the marker to the signal
            If False, add the marker to the navigator
        plot_marker: bool
            if True, plot the marker

        Examples
        -------
        >>> import scipy.misc
        >>> im = hs.signals.Image(scipy.misc.lena())
        >>> m = hs.plot.markers.rectangle(x1=150, y1=100, x2=400,
        >>>                                  y2=400, color='red')
        >>> im.add_marker(m)

        """
        if self._plot is None:
            self.plot()
        if plot_on_signal:
            self._plot.signal_plot.add_marker(marker)
        else:
            self._plot.navigator_plot.add_marker(marker)
        if plot_marker:
            marker.plot()

# Implement binary operators
for name in (
    # Arithmetic operators
    "__add__",
    "__sub__",
    "__mul__",
    "__floordiv__",
    "__mod__",
    "__divmod__",
    "__pow__",
    "__lshift__",
    "__rshift__",
    "__and__",
    "__xor__",
    "__or__",
    "__div__",
    "__truediv__",
    # Comparison operators
    "__lt__",
    "__le__",
    "__eq__",
    "__ne__",
    "__ge__",
    "__gt__",
):
    exec(
        ("def %s(self, other):\n" % name) +
        ("   return self._binary_operator_ruler(other, \'%s\')\n" % name))
    exec("%s.__doc__ = int.%s.__doc__" % (name, name))
    exec("setattr(Signal, \'%s\', %s)" % (name, name))
    # The following commented line enables the operators with swapped
    # operands. They should be defined only for commutative operators
    # but for simplicity we don't support this at all atm.

    # exec("setattr(Signal, \'%s\', %s)" % (name[:2] + "r" + name[2:],
    # name))

# Implement unary arithmetic operations
for name in (
        "__neg__",
        "__pos__",
        "__abs__",
        "__invert__",):
    exec(
        ("def %s(self):" % name) +
        ("   return self._unary_operator_ruler(\'%s\')" % name))
    exec("%s.__doc__ = int.%s.__doc__" % (name, name))
    exec("setattr(Signal, \'%s\', %s)" % (name, name))<|MERGE_RESOLUTION|>--- conflicted
+++ resolved
@@ -2843,14 +2843,8 @@
             that the `Signal.data` array changes values.
 
             Arguments:
-<<<<<<< HEAD
-                signal: The signal that owns the data.
-            """, arguments=['signal'])
-        self.events.data_changed.connect(self.update_plot, [])
-=======
                 obj: The signal that owns the data.
             """, arguments=['obj'])
->>>>>>> eb007147
 
     def _create_metadata(self):
         self.metadata = DictionaryTreeBrowser()
@@ -3317,12 +3311,9 @@
                     " \"slider\", None, a Signal instance")
 
         self._plot.plot(**kwargs)
-<<<<<<< HEAD
-=======
         self.events.data_changed.connect(self.update_plot, [])
         self._plot.signal_plot.events.closed.connect(
             lambda: self.events.data_changed.disconnect(self.update_plot), [])
->>>>>>> eb007147
 
     def save(self, filename=None, overwrite=None, extension=None,
              **kwds):
