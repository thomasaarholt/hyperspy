--- conflicted
+++ resolved
@@ -2851,99 +2851,7 @@
 
         return string.encode('utf8')
 
-<<<<<<< HEAD
-    def __getitem__(self, slices, isNavigation=None, out=None):
-        try:
-            len(slices)
-        except TypeError:
-            slices = (slices,)
-        _orig_slices = slices
-        if isNavigation is None:
-            warnings.warn(
-                "Indexing the `Signal` class is deprecated and will be "
-                "removed in HyperSpy 0.9. Please use `.isig` and/or `.inav` "
-                "instead.",
-                VisibleDeprecationWarning)
-
-        has_nav = True if isNavigation is None else isNavigation
-        has_signal = True if isNavigation is None else not isNavigation
-
-        # Create a deepcopy of self that contains a view of self.data
-        if out is None:
-            _signal = self._deepcopy_with_new_data(self.data)
-        else:
-            out.data = self.data
-            out.axes_manager = self.axes_manager.deepcopy()
-            _signal = out
-
-        nav_idx = [el.index_in_array for el in
-                   _signal.axes_manager.navigation_axes]
-        signal_idx = [el.index_in_array for el in
-                      _signal.axes_manager.signal_axes]
-
-        if not has_signal:
-            idx = nav_idx
-        elif not has_nav:
-            idx = signal_idx
-        else:
-            idx = nav_idx + signal_idx
-
-        # Add support for Ellipsis
-        if Ellipsis in _orig_slices:
-            _orig_slices = list(_orig_slices)
-            # Expand the first Ellipsis
-            ellipsis_index = _orig_slices.index(Ellipsis)
-            _orig_slices.remove(Ellipsis)
-            _orig_slices = (
-                _orig_slices[:ellipsis_index] +
-                [slice(None), ] * max(0, len(idx) - len(_orig_slices)) +
-                _orig_slices[ellipsis_index:])
-            # Replace all the following Ellipses by :
-            while Ellipsis in _orig_slices:
-                _orig_slices[_orig_slices.index(Ellipsis)] = slice(None)
-            _orig_slices = tuple(_orig_slices)
-
-        if len(_orig_slices) > len(idx):
-            raise IndexError("too many indices")
-
-        slices = np.array([slice(None,)] *
-                          len(_signal.axes_manager._axes))
-
-        slices[idx] = _orig_slices + (slice(None),) * max(
-            0, len(idx) - len(_orig_slices))
-
-        array_slices = []
-        for slice_, axis in zip(slices, _signal.axes_manager._axes):
-            if (isinstance(slice_, slice) or
-                    len(_signal.axes_manager._axes) < 2):
-                array_slices.append(axis._slice_me(slice_))
-            else:
-                if isinstance(slice_, float):
-                    slice_ = axis.value2index(slice_)
-                array_slices.append(slice_)
-                _signal._remove_axis(axis.index_in_axes_manager)
-
-        _signal.data = _signal.data[array_slices]
-        if self.metadata.has_item('Signal.Noise_properties.variance'):
-            variance = self.metadata.Signal.Noise_properties.variance
-            if isinstance(variance, Signal):
-                _signal.metadata.Signal.Noise_properties.variance = \
-                    variance.__getitem__(_orig_slices, isNavigation)
-        _signal.get_dimensions_from_data()
-
-        if out is None:
-            return _signal
-
-    def __setitem__(self, i, j):
-        """x.__setitem__(i, y) <==> x[i]=y
-
-        """
-        if isinstance(j, Signal):
-            j = j.data
-        self.__getitem__(i).data[:] = j
-
-=======
->>>>>>> 78caa72c
+
     def _binary_operator_ruler(self, other, op_name):
         exception_message = (
             "Invalid dimensions for this operation")
