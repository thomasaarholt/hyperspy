--- conflicted
+++ resolved
@@ -2698,7 +2698,6 @@
             axis = self.axes_manager.navigation_axes
         return self._apply_function_on_data_and_remove_axis(np.sum, axis,
                                                             out=out)
-
     sum.__doc__ %= (MANY_AXIS_PARAMETER, OUT_ARG)
 
     def max(self, axis=None, out=None):
@@ -2732,7 +2731,6 @@
             axis = self.axes_manager.navigation_axes
         return self._apply_function_on_data_and_remove_axis(np.max, axis,
                                                             out=out)
-
     max.__doc__ %= (MANY_AXIS_PARAMETER, OUT_ARG)
 
     def min(self, axis=None, out=None):
@@ -2766,7 +2764,6 @@
             axis = self.axes_manager.navigation_axes
         return self._apply_function_on_data_and_remove_axis(np.min, axis,
                                                             out=out)
-
     min.__doc__ %= (MANY_AXIS_PARAMETER, OUT_ARG)
 
     def mean(self, axis=None, out=None):
@@ -2800,7 +2797,6 @@
             axis = self.axes_manager.navigation_axes
         return self._apply_function_on_data_and_remove_axis(np.mean, axis,
                                                             out=out)
-
     mean.__doc__ %= (MANY_AXIS_PARAMETER, OUT_ARG)
 
     def std(self, axis=None, out=None):
@@ -2834,7 +2830,6 @@
             axis = self.axes_manager.navigation_axes
         return self._apply_function_on_data_and_remove_axis(np.std, axis,
                                                             out=out)
-
     std.__doc__ %= (MANY_AXIS_PARAMETER, OUT_ARG)
 
     def var(self, axis=None, out=None):
@@ -2868,7 +2863,6 @@
             axis = self.axes_manager.navigation_axes
         return self._apply_function_on_data_and_remove_axis(np.var, axis,
                                                             out=out)
-
     var.__doc__ %= (MANY_AXIS_PARAMETER, OUT_ARG)
 
     def diff(self, axis, order=1, out=None):
@@ -2910,7 +2904,6 @@
             return s
         else:
             out.events.data_changed.trigger(obj=out)
-
     diff.__doc__ %= (ONE_AXIS_PARAMETER, OUT_ARG)
 
     def derivative(self, axis, order=1, out=None):
@@ -2948,7 +2941,6 @@
             return der
         else:
             out.events.data_changed.trigger(obj=out)
-
     derivative.__doc__ %= (ONE_AXIS_PARAMETER, OUT_ARG)
 
     def integrate_simpson(self, axis, out=None):
@@ -2989,7 +2981,6 @@
             s.data = data
             s._remove_axis(axis.index_in_axes_manager)
             return s
-
     integrate_simpson.__doc__ %= (ONE_AXIS_PARAMETER, OUT_ARG)
 
     def integrate1D(self, axis, out=None):
@@ -3026,7 +3017,6 @@
             return self.integrate_simpson(axis=axis, out=out)
         else:
             return self.sum(axis=axis, out=out)
-
     integrate1D.__doc__ %= (ONE_AXIS_PARAMETER, OUT_ARG)
 
     def indexmax(self, axis, out=None):
@@ -3058,7 +3048,6 @@
         """
         return self._apply_function_on_data_and_remove_axis(np.argmax, axis,
                                                             out=out)
-
     indexmax.__doc__ %= (ONE_AXIS_PARAMETER, OUT_ARG)
 
     def valuemax(self, axis, out=None):
@@ -3095,7 +3084,6 @@
         else:
             out.data[:] = data
             out.events.data_changed.trigger(obj=out)
-
     valuemax.__doc__ %= (ONE_AXIS_PARAMETER, OUT_ARG)
 
     def get_histogram(self, bins='freedman', range_bins=None, out=None,
@@ -3178,7 +3166,6 @@
             return hist_spec
         else:
             out.events.data_changed.trigger(obj=out)
-
     get_histogram.__doc__ %= OUT_ARG
 
     def map(self, function,
@@ -3664,7 +3651,6 @@
         else:
             out.data[:] = sp.data
             out.events.data_changed.trigger(obj=out)
-
     as_signal1D.__doc__ %= (ONE_AXIS_PARAMETER, OUT_ARG)
 
     def as_signal2D(self, image_axes, out=None):
@@ -3712,7 +3698,6 @@
         else:
             out.data[:] = im.data
             out.events.data_changed.trigger(obj=out)
-
     as_signal2D.__doc__ %= OUT_ARG
 
     def _assign_subclass(self):
@@ -3724,16 +3709,8 @@
             else self._record_by,
             signal_type=mp.Signal.signal_type
             if "Signal.signal_type" in mp
-<<<<<<< HEAD
-            else self._signal_type,
-            signal_origin=mp.Signal.signal_origin
-            if "Signal.signal_origin" in mp
-            else self._signal_origin)
+            else self._signal_type,)
         self.__init__(**self._to_dictionary(add_models=True))
-=======
-            else self._signal_type,)
-        self.__init__(**self._to_dictionary())
->>>>>>> 0bab5f10
 
     def set_signal_type(self, signal_type):
         """Set the signal type and change the current class
