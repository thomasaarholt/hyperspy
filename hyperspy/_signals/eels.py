--- conflicted
+++ resolved
@@ -29,13 +29,6 @@
 from hyperspy.misc.elements import elements as elements_db
 import hyperspy.axes
 from hyperspy.defaults_parser import preferences
-<<<<<<< HEAD
-import hyperspy.gui.messages as messagesui
-from hyperspy.components1d import PowerLaw
-from hyperspy.misc.utils import isiterable, closest_power_of_two, underline
-from hyperspy.misc.utils import without_nans
-from hyperspy.utils.plot import markers
-=======
 from hyperspy.external.progressbar import progressbar
 from hyperspy.components1d import PowerLaw
 from hyperspy.misc.utils import (
@@ -43,7 +36,6 @@
     signal_range_from_roi)
 from hyperspy.ui_registry import add_gui_method, DISPLAY_DT, TOOLKIT_DT
 
->>>>>>> 681829d5
 
 _logger = logging.getLogger(__name__)
 
@@ -1333,7 +1325,6 @@
                           dictionary=dictionary)
         return model
 
-<<<<<<< HEAD
     def plot(self,
              EELS_edges=False,
              only_edges=("Major", "Minor"),
@@ -1546,7 +1537,7 @@
                             "'" + extra_edge + "' is not an accepted label. Should be either an element ('Zr'), "
                                                "element edge family ('Zr_L') or an EELS edge ('Zr_L3')")
         return elements, families, edges
-=======
+
     def rebin(self, new_shape=None, scale=None, crop=True, out=None):
         factors = self._validate_rebin_args_and_get_factors(
             new_shape=new_shape,
@@ -1568,7 +1559,6 @@
         return m
     rebin.__doc__ = hyperspy.signal.BaseSignal.rebin.__doc__
 
->>>>>>> 681829d5
 
 class EELSSpectrum(EELSSpectrum_mixin, Signal1D):
 
