--- conflicted
+++ resolved
@@ -338,17 +338,10 @@
 
         Parameters
         ----------
-<<<<<<< HEAD
-        signal_mask: boolean array of signal of bool
+        signal_mask: boolean array or signal of bool
             Restricts the operation to the signal locations not marked
             as True (masked)
-        navigation_mask: boolean array of signal of bool
-=======
-        signal_mask : boolean array
-            Restricts the operation to the signal locations not marked
-            as True (masked)
-        navigation_mask : boolean array
->>>>>>> 4cd8e81d
+        navigation_mask: boolean array or signal of bool
             Restricts the operation to the navigation locations not
             marked as True (masked)
         %s
