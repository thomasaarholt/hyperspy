--- conflicted
+++ resolved
@@ -555,18 +555,6 @@
 
     interpolate_in_between.__doc__ %= (SHOW_PROGRESSBAR_ARG, PARALLEL_ARG, MAX_WORKERS_ARG)
 
-<<<<<<< HEAD
-    def _check_navigation_mask(self, mask):
-        if mask is not None:
-            if not isinstance(mask, BaseSignal):
-                raise ValueError("mask must be a BaseSignal instance.")
-            elif mask.axes_manager.signal_dimension not in (0, 1):
-                raise ValueError("mask must be a BaseSignal "
-                                 "with signal_dimension equal to 1")
-            super()._check_navigation_mask(mask)
-
-=======
->>>>>>> 05f3ed3c
     def estimate_shift1D(
         self,
         start=None,
