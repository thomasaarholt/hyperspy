from __future__ import division

import numpy as np
import math

from hyperspy.misc.elements import elements as elements_db
from functools import reduce


def _get_element_and_line(Xray_line):
    lim = Xray_line.find('_')
    return Xray_line[:lim], Xray_line[lim + 1:]


def _get_energy_xray_line(xray_line):
    element, line = _get_element_and_line(xray_line)
    return elements_db[element]['Atomic_properties']['Xray_lines'][
        line]['energy (keV)']


<<<<<<< HEAD
def _parse_only_lines(only_lines):
    if hasattr(only_lines, '__iter__'):
        if any(isinstance(line, basestring) is False for line in only_lines):
            return only_lines
    elif isinstance(only_lines, basestring) is False:
        return only_lines
    only_lines = list(only_lines)
    for only_line in only_lines:
        if only_line == 'a':
            only_lines.extend(['Ka', 'La', 'Ma'])
        elif only_line == 'b':
            only_lines.extend(['Kb', 'Lb1', 'Mb'])
    return only_lines


def get_xray_lines_near_energy(energy, width=0.2, only_lines=None):
    """Find xray lines near a specific energy, more specifically all xray lines
    that satisfy only_lines and are within the given energy window width around
    the passed energy.

    Parameters
    ----------
    energy : float
        Energy to search near in keV
    width : float
        Window width in keV around energy in which to find nearby energies,
        i.e. a value of 0.2 keV (the default) means to search +/- 0.1 keV.
    only_lines :
        If not None, only the given lines will be added (eg. ('a','Kb')).

    Returns
    -------
    List of xray-lines sorted by energy difference to given energy.
    """
    only_lines = _parse_only_lines(only_lines)
    valid_lines = []
    E_min, E_max = energy - width/2., energy + width/2.
    for element, el_props in elements_db.iteritems():
        # Not all elements in the DB have the keys, so catch KeyErrors
        try:
            lines = el_props['Atomic_properties']['Xray_lines']
        except KeyError:
            continue
        for line, l_props in lines.iteritems():
            if only_lines and line not in only_lines:
                continue
            line_energy = l_props['energy (keV)']
            if E_min <= line_energy <= E_max:
                # Store line in Element_Line format, and energy difference
                valid_lines.append((element + "_" + line,
                                    np.abs(line_energy - energy)))
    # Sort by energy difference, but return only the line names
    return [line for line, _ in sorted(valid_lines, key=lambda x: x[1])]
=======
def _get_xray_lines_family(xray_line):
    return xray_line[:xray_line.find('_') + 2]
>>>>>>> a10938e2


def get_FWHM_at_Energy(energy_resolution_MnKa, E):
    """Calculates the FWHM of a peak at energy E.

    Parameters
    ----------
    energy_resolution_MnKa : float
        Energy resolution of Mn Ka in eV
    E : float
        Energy of the peak in keV

    Returns
    -------
    float : FWHM of the peak in keV

    Notes
    -----
    From the textbook of Goldstein et al., Plenum publisher,
    third edition p 315

    """
    FWHM_ref = energy_resolution_MnKa
    E_ref = _get_energy_xray_line('Mn_Ka')

    FWHM_e = 2.5 * (E - E_ref) * 1000 + FWHM_ref * FWHM_ref

    return math.sqrt(FWHM_e) / 1000  # In mrad


def xray_range(xray_line, beam_energy, density='auto'):
    """Return the Anderson-Hasler X-ray range.

    Return the maximum range of X-ray generation in a pure bulk material.

    Parameters
    ----------
    xray_line: str
        The X-ray line, e.g. 'Al_Ka'
    beam_energy: float
        The energy of the beam in kV.
    density: {float, 'auto'}
        The density of the material in g/cm3. If 'auto', the density
        of the pure element is used.

    Returns
    -------
    X-ray range in micrometer.

    Examples
    --------
    >>> # X-ray range of Cu Ka in pure Copper at 30 kV in micron
    >>> hs.eds.xray_range('Cu_Ka', 30.)
    1.9361716759499248

    >>> # X-ray range of Cu Ka in pure Carbon at 30kV in micron
    >>> hs.eds.xray_range('Cu_Ka', 30., hs.material.elements.C.
    >>>                      Physical_properties.density_gcm3)
    7.6418811280855454

    Notes
    -----
    From Anderson, C.A. and M.F. Hasler (1966). In proceedings of the
    4th international conference on X-ray optics and microanalysis.

    See also the textbook of Goldstein et al., Plenum publisher,
    third edition p 286

    """

    element, line = _get_element_and_line(xray_line)
    if density == 'auto':
        density = elements_db[
            element][
            'Physical_properties'][
            'density (g/cm^3)']
    Xray_energy = _get_energy_xray_line(xray_line)

    return 0.064 / density * (np.power(beam_energy, 1.68) -
                              np.power(Xray_energy, 1.68))


def electron_range(element, beam_energy, density='auto', tilt=0):
    """Return the Kanaya-Okayama electron range.

    Return the maximum electron range in a pure bulk material.

    Parameters
    ----------
    element: str
        The element symbol, e.g. 'Al'.
    beam_energy: float
        The energy of the beam in keV.
    density: {float, 'auto'}
        The density of the material in g/cm3. If 'auto', the density of
        the pure element is used.
    tilt: float.
        The tilt of the sample in degrees.

    Returns
    -------
    Electron range in micrometers.

    Examples
    --------
    >>> # Electron range in pure Copper at 30 kV in micron
    >>> hs.eds.electron_range('Cu', 30.)
    2.8766744984001607

    Notes
    -----
    From Kanaya, K. and S. Okayama (1972). J. Phys. D. Appl. Phys. 5, p43

    See also the textbook of Goldstein et al., Plenum publisher,
    third edition p 72.

    """

    if density == 'auto':
        density = elements_db[
            element]['Physical_properties']['density (g/cm^3)']
    Z = elements_db[element]['General_properties']['Z']
    A = elements_db[element]['General_properties']['atomic_weight']

    return (0.0276 * A / np.power(Z, 0.89) / density *
            np.power(beam_energy, 1.67) * math.cos(math.radians(tilt)))


def take_off_angle(tilt_stage,
                   azimuth_angle,
                   elevation_angle):
    """Calculate the take-off-angle (TOA).

    TOA is the angle with which the X-rays leave the surface towards
    the detector.

    Parameters
    ----------
    tilt_stage: float
        The tilt of the stage in degrees. The sample is facing the detector
        when positively tilted.
    azimuth_angle: float
        The azimuth of the detector in degrees. 0 is perpendicular to the tilt
        axis.
    elevation_angle: float
        The elevation of the detector in degrees.

    Returns
    -------
    take_off_angle: float.
        In degrees.

    Examples
    --------
    >>> hs.eds.take_off_angle(tilt_stage=10.,
    >>>                          azimuth_angle=45., elevation_angle=22.)
    28.865971201155283

    Notes
    -----
    Defined by M. Schaffer et al., Ultramicroscopy 107(8), pp 587-597 (2007)

    """

    a = math.radians(90 + tilt_stage)
    b = math.radians(azimuth_angle)
    c = math.radians(elevation_angle)

    return math.degrees(np.arcsin(-math.cos(a) * math.cos(b) * math.cos(c)
                                  + math.sin(a) * math.sin(c)))


def xray_lines_model(elements=['Al', 'Zn'],
                     beam_energy=200,
                     weight_percents=[50, 50],
                     energy_resolution_MnKa=130,
                     energy_axis={'name': 'E', 'scale': 0.01, 'units': 'keV',
                                  'offset': -0.1, 'size': 1024}
                     ):
    """
    Generate a model of X-ray lines using a Gaussian epr x-ray lines.

    The area under a main peak (alpha) is equal to 1 and weighted by the
    composition.

    Parameters
    ----------
    elements : list of strings
        A list of chemical element symbols.
    beam_energy: float
        The energy of the beam in keV.
    weight_percents: list of float
        The composition in weight percent.
    energy_resolution_MnKa: float
        The energy resolution of the detector in eV
    energy_axis: dic
        The dictionary for the energy axis. It must contains 'size' and the
        units must be 'eV' of 'keV'.

    Example
    -------
    >>> s = utils_eds.simulate_model(['Cu', 'Fe'], beam_energy=30)
    >>> s.plot()
    """
    from hyperspy._signals.eds_tem import EDSTEMSpectrum
    from hyperspy.model import Model
    from hyperspy import components
    s = EDSTEMSpectrum(np.zeros(energy_axis['size']), axes=[energy_axis])
    s.set_microscope_parameters(
        beam_energy=beam_energy,
        energy_resolution_MnKa=energy_resolution_MnKa)
    s.add_elements(elements)
    counts_rate = 1.
    live_time = 1.
    if weight_percents is None:
        weight_percents = [100] * len(elements)
    m = Model(s)
    for i, (element, weight_percent) in enumerate(zip(
            elements, weight_percents)):
        for line in elements_db[
                element]['Atomic_properties']['Xray_lines'].keys():
            line_energy = elements_db[element]['Atomic_properties'][
                'Xray_lines'][line]['energy (keV)']
            ratio_line = elements_db[element]['Atomic_properties'][
                'Xray_lines'][line]['weight']
            if s._get_xray_lines_in_spectral_range(
                    [element+'_'+line])[1] == []:
                g = components.Gaussian()
                g.centre.value = line_energy
                g.sigma.value = get_FWHM_at_Energy(
                    energy_resolution_MnKa, line_energy) / 2.355
                g.A.value = live_time * counts_rate * \
                    weight_percent / 100 * ratio_line
                m.append(g)
    s.data = m.as_signal().data
    # s.add_poissonian_noise()
    return s


def quantification_cliff_lorimer(intensities,
                                 kfactors,
                                 mask=None):
    """
    Quantification using Cliff-Lorimer

    Parameters
    ----------
    intensities: numpy.array
        the intensities for each X-ray lines. The first axis should be the
        elements axis.
    kfactors: list of float
        The list of kfactor in same order as intensities eg. kfactors =
        [1, 1.47, 1.72] for ['Al_Ka','Cr_Ka', 'Ni_Ka']
    mask: array of bool
        The mask with the dimension of intensities[0]. If a pixel is True,
        the composition is set to zero.

    Return
    ------
    numpy.array containing the weight fraction with the same
    shape as intensities.
    """
    # Value used as an threshold to prevent using zeros as denominator
    min_intensity = 0.1
    dim = intensities.shape
    if len(dim) > 1:
        dim2 = reduce(lambda x, y: x * y, dim[1:])
        intens = intensities.reshape(dim[0], dim2)
        intens = intens.astype('float')
        for i in range(dim2):
            index = np.where(intens[:, i] > min_intensity)[0]
            if len(index) > 1:
                ref_index, ref_index2 = index[:2]
                intens[:, i] = _quantification_cliff_lorimer(
                    intens[:, i], kfactors, ref_index, ref_index2)
            else:
                intens[:, i] = np.zeros_like(intens[:, i])
                if len(index) == 1:
                    intens[index[0], i] = 1.
        intens = intens.reshape(dim)
        if mask is not None:
            for i in range(dim[0]):
                intens[i][mask] = 0
        return intens
    else:
        # intens = intensities.copy()
        # intens = intens.astype('float')
        index = np.where(intensities > min_intensity)[0]
        if len(index) > 1:
            ref_index, ref_index2 = index[:2]
            intens = _quantification_cliff_lorimer(
                intensities, kfactors, ref_index, ref_index2)
        else:
            intens = np.zeros_like(intensities)
            if len(index) == 1:
                intens[index[0]] = 1.
        return intens


def _quantification_cliff_lorimer(intensities,
                                  kfactors,
                                  ref_index=0,
                                  ref_index2=1):
    """
    Quantification using Cliff-Lorimer

    Parameters
    ----------
    intensities: numpy.array
        the intensities for each X-ray lines. The first axis should be the
        elements axis.
    kfactors: list of float
        The list of kfactor in same order as  intensities eg. kfactors =
        [1, 1.47, 1.72] for ['Al_Ka','Cr_Ka', 'Ni_Ka']
    ref_index, ref_index2: int
        index of the elements that will be in the denominator. Should be non
        zeros if possible.

    Return
    ------
    numpy.array containing the weight fraction with the same
    shape as intensities.
    """
    if len(intensities) != len(kfactors):
        raise ValueError('The number of kfactors must match the size of the '
                         'first axis of intensities.')
    ab = np.zeros_like(intensities, dtype='float')
    composition = np.ones_like(intensities, dtype='float')
    # ab = Ia/Ib / kab

    other_index = range(len(kfactors))
    other_index.pop(ref_index)
    for i in other_index:
        ab[i] = intensities[ref_index] * kfactors[ref_index]  \
            / intensities[i] / kfactors[i]
    # Ca = ab /(1 + ab + ab/ac + ab/ad + ...)
    for i in other_index:
        if i == ref_index2:
            composition[ref_index] += ab[ref_index2]
        else:
            composition[ref_index] += (ab[ref_index2] / ab[i])
    composition[ref_index] = ab[ref_index2] / composition[ref_index]
    # Cb = Ca / ab
    for i in other_index:
        composition[i] = composition[ref_index] / ab[i]
    return composition<|MERGE_RESOLUTION|>--- conflicted
+++ resolved
@@ -18,7 +18,6 @@
         line]['energy (keV)']
 
 
-<<<<<<< HEAD
 def _parse_only_lines(only_lines):
     if hasattr(only_lines, '__iter__'):
         if any(isinstance(line, basestring) is False for line in only_lines):
@@ -72,10 +71,6 @@
                                     np.abs(line_energy - energy)))
     # Sort by energy difference, but return only the line names
     return [line for line, _ in sorted(valid_lines, key=lambda x: x[1])]
-=======
-def _get_xray_lines_family(xray_line):
-    return xray_line[:xray_line.find('_') + 2]
->>>>>>> a10938e2
 
 
 def get_FWHM_at_Energy(energy_resolution_MnKa, E):
@@ -107,7 +102,7 @@
 
 
 def xray_range(xray_line, beam_energy, density='auto'):
-    """Return the Anderson-Hasler X-ray range.
+    '''Return the Anderson-Hasler X-ray range.
 
     Return the maximum range of X-ray generation in a pure bulk material.
 
