--- conflicted
+++ resolved
@@ -1177,11 +1177,6 @@
                 else:
                     raise ValueError(
                         "_id_name of parameters in component and dictionary do not match")
-<<<<<<< HEAD
-
-            load_from_dictionary(self, dic)
-=======
->>>>>>> 43c202a6
             return id_dict
         else:
             raise ValueError( "_id_name of component and dictionary do not match, \ncomponent._id_name = %s\
