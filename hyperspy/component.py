# -*- coding: utf-8 -*-
# Copyright 2007-2015 The HyperSpy developers
#
# This file is part of  HyperSpy.
#
#  HyperSpy is free software: you can redistribute it and/or modify
# it under the terms of the GNU General Public License as published by
# the Free Software Foundation, either version 3 of the License, or
# (at your option) any later version.
#
#  HyperSpy is distributed in the hope that it will be useful,
# but WITHOUT ANY WARRANTY; without even the implied warranty of
# MERCHANTABILITY or FITNESS FOR A PARTICULAR PURPOSE.  See the
# GNU General Public License for more details.
#
# You should have received a copy of the GNU General Public License
# along with  HyperSpy.  If not, see <http://www.gnu.org/licenses/>.

import os

import numpy as np
import warnings

import traits.api as t
from traits.trait_numeric import Array

from hyperspy.defaults_parser import preferences
from hyperspy.misc.utils import slugify
from hyperspy.misc.io.tools import (incremental_filename,
                                    append2pathname,)
from hyperspy.exceptions import NavigationDimensionError
from hyperspy.misc.export_dictionary import export_to_dictionary, load_from_dictionary


class NoneFloat(t.CFloat):   # Lazy solution, but usable
    default_value = None

    def validate(self, object, name, value):
        if value == "None" or value == u"None":
            value = None
        if value is None:
            super(NoneFloat, self).validate(object, name, 0)
            return None
        return super(NoneFloat, self).validate(object, name, value)


class Parameter(t.HasTraits):

    """Model parameter

    Attributes
    ----------
    value : float or array
        The value of the parameter for the current location. The value
        for other locations is stored in map.
    bmin, bmax: float
        Lower and upper bounds of the parameter value.
    twin : {None, Parameter}
        If it is not None, the value of the current parameter is
        a function of the given Parameter. The function is by default
        the identity function, but it can be defined by twin_function
    twin_function : function
        Function that, if selt.twin is not None, takes self.twin.value
        as its only argument and returns a float or array that is
        returned when getting Parameter.value
    twin_inverse_function : function
        The inverse of twin_function. If it is None then it is not
        possible to set the value of the parameter twin by setting
        the value of the current parameter.
    ext_force_positive : bool
        If True, the parameter value is set to be the absolute value
        of the input value i.e. if we set Parameter.value = -3, the
        value stored is 3 instead. This is useful to bound a value
        to be positive in an optimization without actually using an
        optimizer that supports bounding.
    ext_bounded : bool
        Similar to ext_force_positive, but in this case the bounds are
        defined by bmin and bmax. It is a better idea to use
        an optimizer that supports bounding though.

    Methods
    -------
    as_signal(field = 'values')
        Get a parameter map as a signal object
    plot()
        Plots the value of the Parameter at all locations.
    export(folder=None, name=None, format=None, save_std=False)
        Saves the value of the parameter map to the specified format
    connect, disconnect(function)
        Call the functions connected when the value attribute changes.

    """
    __number_of_elements = 1
    __value = 0
    __free = True
    _bounds = (None, None)
    __twin = None
    _axes_manager = None
    __ext_bounded = False
    __ext_force_positive = False

    # traitsui bugs out trying to make an editor for this, so always specify!
    # (it bugs out, because both editor shares the object, and Array editors
    # don't like non-sequence objects). TextEditor() works well, so does
    # RangeEditor() as it works with bmin/bmax.
    value = t.Property(t.Either([t.CFloat(0), Array()]))

    units = t.Str('')
    free = t.Property(t.CBool(True))

    bmin = t.Property(NoneFloat(), label="Lower bounds")
    bmax = t.Property(NoneFloat(), label="Upper bounds")

    def __init__(self):
        self._twins = set()
        self.connected_functions = list()
        self.twin_function = lambda x: x
        self.twin_inverse_function = lambda x: x
        self.std = None
        self.component = None
        self.grad = None
        self.name = ''
        self.units = ''
        self.map = None
        self.model = None
        self._whitelist = {'_id_name': None,
                           'value': None,
                           'std': None,
                           'free': None,
                           'units': None,
                           'map': None,
                           '_bounds': None,
                           'ext_bounded': None,
                           'name': None,
                           'ext_force_positive': None,
                           'self': ('id', None),
                           'twin_function': ('fn', None),
                           'twin_inverse_function': ('fn', None),
                           }
        self._slicing_whitelist = {'map': 'inav'}

    def _load_dictionary(self, dictionary):
        """Load data from dictionary

        Parameters
        ----------
        dict : dictionary
            A dictionary containing at least the following items:
            _id_name : string
                _id_name of the original parameter, used to create the
                dictionary. Has to match with the self._id_name
            _whitelist : dictionary
                a dictionary, which keys are used as keywords to match with the
                parameter attributes.  For more information see
                :meth:`hyperspy.misc.export_dictionary.load_from_dictionary`
            * any field from _whitelist.keys() *
        Returns
        -------
        id_value : int
            the ID value of the original parameter, to be later used for setting
            up the correct twins

        """
        if dictionary['_id_name'] == self._id_name:
            load_from_dictionary(self, dictionary)
            return dictionary['self']
        else:
            raise ValueError( "_id_name of parameter and dictionary do not match, \nparameter._id_name = %s\
                    \ndictionary['_id_name'] = %s" % (self._id_name, dictionary['_id_name']))

    def __repr__(self):
        text = ''
        text += 'Parameter %s' % self.name
        if self.component is not None:
            text += ' of %s' % self.component._get_short_description()
        text = '<' + text + '>'
        return text.encode('utf8')

    def __len__(self):
        return self._number_of_elements

    def connect(self, f):
        if f not in self.connected_functions:
            self.connected_functions.append(f)
            if self.twin:
                self.twin.connect(f)

    def disconnect(self, f):
        if f in self.connected_functions:
            self.connected_functions.remove(f)
            if self.twin:
                self.twin.disconnect(f)

    def _get_value(self):
        if self.twin is None:
            return self.__value
        else:
            return self.twin_function(self.twin.value)

    def _set_value(self, arg):
        try:
            # Use try/except instead of hasattr("__len__") because a numpy
            # memmap has a __len__ wrapper even for numbers that raises a
            # TypeError when calling. See issue #349.
            if len(arg) != self._number_of_elements:
                raise ValueError(
                    "The length of the parameter must be ",
                    self._number_of_elements)
            else:
                if not isinstance(arg, tuple):
                    arg = tuple(arg)
        except TypeError:
            if self._number_of_elements != 1:
                raise ValueError(
                    "The length of the parameter must be ",
                    self._number_of_elements)
        old_value = self.__value

        if self.twin is not None:
            if self.twin_inverse_function is not None:
                self.twin.value = self.twin_inverse_function(arg)
            return

        if self.ext_bounded is False:
            self.__value = arg
        else:
            if self.ext_force_positive is True:
                arg = np.abs(arg)
            if self._number_of_elements == 1:
                if self.bmin is not None and arg <= self.bmin:
                    self.__value = self.bmin
                elif self.bmax is not None and arg >= self.bmax:
                    self.__value = self.bmax
                else:
                    self.__value = arg
            else:
                bmin = (self.bmin if self.bmin is not None
                        else -np.inf)
                bmax = (self.bmax if self.bmin is not None
                        else np.inf)
                self.__value = np.clip(arg, bmin, bmax)

        if (self._number_of_elements != 1 and
                not isinstance(self.__value, tuple)):
            self.__value = tuple(self.__value)
        if old_value != self.__value:
            for f in self.connected_functions:
                try:
                    f()
                except:
                    self.disconnect(f)
        self.trait_property_changed('value', old_value, self.__value)

    # Fix the parameter when coupled
    def _get_free(self):
        if self.twin is None:
            return self.__free
        else:
            return False

    def _set_free(self, arg):
        old_value = self.__free
        self.__free = arg
        if self.component is not None:
            self.component._update_free_parameters()
        self.trait_property_changed('free', old_value, self.__free)

    def _set_twin(self, arg):
        if arg is None:
            if self.twin is not None:
                # Store the value of the twin in order to set the
                # value of the parameter when it is uncoupled
                twin_value = self.value
                if self in self.twin._twins:
                    self.twin._twins.remove(self)
                    for f in self.connected_functions:
                        self.twin.disconnect(f)

                self.__twin = arg
                self.value = twin_value
        else:
            if self not in arg._twins:
                arg._twins.add(self)
                for f in self.connected_functions:
                    arg.connect(f)
            self.__twin = arg

        if self.component is not None:
            self.component._update_free_parameters()

    def _get_twin(self):
        return self.__twin
    twin = property(_get_twin, _set_twin)

    def _get_bmin(self):
        if self._number_of_elements == 1:
            return self._bounds[0]
        else:
            return self._bounds[0][0]

    def _set_bmin(self, arg):
        old_value = self.bmin
        if self._number_of_elements == 1:
            self._bounds = (arg, self.bmax)
        else:
            self._bounds = ((arg, self.bmax),) * self._number_of_elements
        # Update the value to take into account the new bounds
        self.value = self.value
        self.trait_property_changed('bmin', old_value, arg)

    def _get_bmax(self):
        if self._number_of_elements == 1:
            return self._bounds[1]
        else:
            return self._bounds[0][1]

    def _set_bmax(self, arg):
        old_value = self.bmax
        if self._number_of_elements == 1:
            self._bounds = (self.bmin, arg)
        else:
            self._bounds = ((self.bmin, arg),) * self._number_of_elements
        # Update the value to take into account the new bounds
        self.value = self.value
        self.trait_property_changed('bmax', old_value, arg)

    @property
    def _number_of_elements(self):
        return self.__number_of_elements

    @_number_of_elements.setter
    def _number_of_elements(self, arg):
        # Do nothing if the number of arguments stays the same
        if self.__number_of_elements == arg:
            return
        if arg <= 1:
            raise ValueError("Please provide an integer number equal "
                             "or greater to 1")
        self._bounds = ((self.bmin, self.bmax),) * arg
        self.__number_of_elements = arg

        if arg == 1:
            self._Parameter__value = 0
        else:
            self._Parameter__value = (0,) * arg
        if self.component is not None:
            self.component.update_number_parameters()

    @property
    def ext_bounded(self):
        return self.__ext_bounded

    @ext_bounded.setter
    def ext_bounded(self, arg):
        if arg is not self.__ext_bounded:
            self.__ext_bounded = arg
            # Update the value to take into account the new bounds
            self.value = self.value

    @property
    def ext_force_positive(self):
        return self.__ext_force_positive

    @ext_force_positive.setter
    def ext_force_positive(self, arg):
        if arg is not self.__ext_force_positive:
            self.__ext_force_positive = arg
            # Update the value to take into account the new bounds
            self.value = self.value

    def store_current_value_in_array(self):
        """Store the value and std attributes.

        See also
        --------
        fetch, assign_current_value_to_all

        """
        indices = self._axes_manager.indices[::-1]
        # If it is a single spectrum indices is ()
        if not indices:
            indices = (0,)
        self.map['values'][indices] = self.value
        self.map['is_set'][indices] = True
        if self.std is not None:
            self.map['std'][indices] = self.std

    def fetch(self):
        """Fetch the stored value and std attributes.


        See Also
        --------
        store_current_value_in_array, assign_current_value_to_all

        """
        indices = self._axes_manager.indices[::-1]
        # If it is a single spectrum indices is ()
        if not indices:
            indices = (0,)
        if self.map['is_set'][indices]:
            self.value = self.map['values'][indices]
            self.std = self.map['std'][indices]

    def assign_current_value_to_all(self, mask=None):
        """Assign the current value attribute to all the  indices

        Parameters
        ----------
        mask: {None, boolean numpy array}
            Set only the indices that are not masked i.e. where
            mask is False.

        See Also
        --------
        store_current_value_in_array, fetch

        """
        if mask is None:
            mask = np.zeros(self.map.shape, dtype='bool')
        self.map['values'][mask == False] = self.value
        self.map['is_set'][mask == False] = True

    def _create_array(self):
        """Create the map array to store the information in
        multidimensional datasets.

        """
        shape = self._axes_manager._navigation_shape_in_array
        if not shape:
            shape = [1, ]
        dtype_ = np.dtype([
            ('values', 'float', self._number_of_elements),
            ('std', 'float', self._number_of_elements),
            ('is_set', 'bool', 1)])
        if (self.map is None or self.map.shape != shape or
                self.map.dtype != dtype_):
            self.map = np.zeros(shape, dtype_)
            self.map['std'].fill(np.nan)
            # TODO: in the future this class should have access to
            # axes manager and should be able to fetch its own
            # values. Until then, the next line is necessary to avoid
            # erros when self.std is defined and the shape is different
            # from the newly defined arrays
            self.std = None

    def as_signal(self, field='values'):
        """Get a parameter map as a signal object.

        Please note that this method only works when the navigation
        dimension is greater than 0.

        Parameters
        ----------
        field : {'values', 'std', 'is_set'}

        Raises
        ------

        NavigationDimensionError : if the navigation dimension is 0

        """
        from hyperspy.signal import Signal
        if self._axes_manager.navigation_dimension == 0:
            raise NavigationDimensionError(0, '>0')

        s = Signal(data=self.map[field],
                   axes=self._axes_manager._get_navigation_axes_dicts())
        if self.component is not None and \
                self.component.active_is_multidimensional:
            s.data[np.logical_not(self.component._active_array)] = np.nan

        s.metadata.General.title = ("%s parameter" % self.name
                                    if self.component is None
                                    else "%s parameter of %s component" %
                                    (self.name, self.component.name))
        for axis in s.axes_manager._axes:
            axis.navigate = False
        if self._number_of_elements > 1:
            s.axes_manager._append_axis(
                size=self._number_of_elements,
                name=self.name,
                navigate=True)
        return s

    def plot(self):
        self.as_signal().plot()

    def export(self, folder=None, name=None, format=None,
               save_std=False):
        """Save the data to a file.

        All the arguments are optional.

        Parameters
        ----------
        folder : str or None
            The path to the folder where the file will be saved.
             If `None` the current folder is used by default.
        name : str or None
            The name of the file. If `None` the Components name followed
             by the Parameter `name` attributes will be used by default.
              If a file with the same name exists the name will be
              modified by appending a number to the file path.
        save_std : bool
            If True, also the standard deviation will be saved

        """
        if format is None:
            format = preferences.General.default_export_format
        if name is None:
            name = self.component.name + '_' + self.name
        filename = incremental_filename(slugify(name) + '.' + format)
        if folder is not None:
            filename = os.path.join(folder, filename)
        self.as_signal().save(filename)
        if save_std is True:
            self.as_signal(field='std').save(append2pathname(
                filename, '_std'))

    def as_dictionary(self, fullcopy=True):
        """Returns parameter as a dictionary, saving all attributes from
        self._whitelist.keys() For more information see
        :meth:`hyperspy.misc.export_dictionary.export_to_dictionary`

        Parameters
        ----------
        fullcopy : Bool (optional, False)
            Copies of objects are stored, not references. If any found,
            functions will be pickled and signals converted to dictionaries
        Returns
        -------
        dic : dictionary with the following keys:
            _id_name : string
                _id_name of the original parameter, used to create the
                dictionary. Has to match with the self._id_name
            _twins : list
                a list of ids of the twins of the parameter
            _whitelist : dictionary
                a dictionary, which keys are used as keywords to match with the
                parameter attributes.  For more information see
                :meth:`hyperspy.misc.export_dictionary.export_to_dictionary`
            * any field from _whitelist.keys() *

        """
        dic = {'_twins': [id(t) for t in self._twins]}
        export_to_dictionary(self, self._whitelist, dic, fullcopy)
        return dic

    def default_traits_view(self):
        # As mentioned above, the default editor for
        # value = t.Property(t.Either([t.CFloat(0), Array()]))
        # gives a ValueError. We therefore implement default_traits_view so
        # that configure/edit_traits will still work straight out of the box.
        # A whitelist controls which traits to include in this view.
        from traitsui.api import RangeEditor, View, Item
        whitelist = ['bmax', 'bmin', 'free', 'name', 'std', 'units', 'value']
        editable_traits = [trait for trait in self.editable_traits()
                           if trait in whitelist]
        if 'value' in editable_traits:
            i = editable_traits.index('value')
            v = editable_traits.pop(i)
            editable_traits.insert(i, Item(
                v, editor=RangeEditor(low_name='bmin', high_name='bmax')))
        view = View(editable_traits, buttons=['OK', 'Cancel'])
        return view


class Component(t.HasTraits):
    __axes_manager = None

    active = t.Property(t.CBool(True))
    name = t.Property(t.Str(''))

    def __init__(self, parameter_name_list):
        self.connected_functions = list()
        self.parameters = []
        self.init_parameters(parameter_name_list)
        self._update_free_parameters()
        self.active = True
        self._active_array = None
        self.isbackground = False
        self.convolved = True
        self.parameters = tuple(self.parameters)
        self._id_name = self.__class__.__name__
        self._id_version = '1.0'
        self._position = None
        self.model = None
        self.name = ''
        self._whitelist = {'_id_name': None,
                           'name': None,
                           'active_is_multidimensional': None,
                           '_active_array': None,
                           'active': None
                           }
        self._slicing_whitelist = {'_active_array': 'inav'}

    _name = ''
    _active_is_multidimensional = False
    _active = True

    @property
    def active_is_multidimensional(self):
        return self._active_is_multidimensional

    @active_is_multidimensional.setter
    def active_is_multidimensional(self, value):
        if not isinstance(value, bool):
            raise ValueError('Only boolean values are permitted')

        if value == self.active_is_multidimensional:
            warnings.warn(
                '`active_is_multidimensional` already %s for %s' %
                (str(value), self.name), RuntimeWarning)
            return

        if value:  # Turn on
            if self._axes_manager.navigation_size < 2:
                warnings.warn(
                    '`navigation_size` < 2, skipping',
                    RuntimeWarning)
                return
            # Store value at current position
            self._create_active_array()
            self._store_active_value_in_array(self._active)
            self._active_is_multidimensional = True
        else:  # Turn off
            # Get the value at the current position before switching it off
            self._active = self.active
            self._active_array = None
            self._active_is_multidimensional = False

    def _get_name(self):
        return self._name

    def _set_name(self, value):
        old_value = self._name
        if self.model:
            for component in self.model:
                if value == component.name:
                    if not (component is self):
                        raise ValueError(
                            "Another component already has "
                            "the name " + str(value))
            self._name = value
            setattr(self.model.components, slugify(
                value, valid_variable_name=True), self)
            self.model.components.__delattr__(
                slugify(old_value, valid_variable_name=True))
        else:
            self._name = value
        self.trait_property_changed('name', old_value, self._name)

    @property
    def _axes_manager(self):
        return self.__axes_manager

    @_axes_manager.setter
    def _axes_manager(self, value):
        for parameter in self.parameters:
            parameter._axes_manager = value
        self.__axes_manager = value

    def connect(self, f):
        if f not in self.connected_functions:
            self.connected_functions.append(f)

    def disconnect(self, f):
        if f in self.connected_functions:
            self.connected_functions.remove(f)

    def _toggle_connect_active_array(self, if_on):
        # nothing to do (was never multidimensional)
        if self._active_array is None:
            return
        # as it should be (both True)
        if self.active_is_multidimensional and if_on:
            return
        # as it should be (both False)
        if not self.active_is_multidimensional and not if_on:
            return
        # active_is_multidimensional = True, want to set to False
        if not if_on:
            self._active_is_multidimensional = False
            self.active = self._active
            return
        if if_on:  # a_i_m = False, want to set to False
            # check that dimensions are correct
            shape = self._axes_manager._navigation_shape_in_array
            if self._active_array.shape != shape:
                warnings.warn(
                    '`_active_array` of wrong shape, skipping',
                    RuntimeWarning)
                return
            self._active_is_multidimensional = True
            self.active = self.active

    def _get_active(self):
        if self.active_is_multidimensional is True:
            # The following should set
            self.active = self._active_array[self._axes_manager.indices[::-1]]
        return self._active

    def _store_active_value_in_array(self, value):
        self._active_array[self._axes_manager.indices[::-1]] = value

    def _set_active(self, arg):
        if self._active == arg:
            return
        old_value = self._active
        self._active = arg
        if self.active_is_multidimensional is True:
            self._store_active_value_in_array(arg)

        for f in self.connected_functions:
            try:
                f()
            except:
                self.disconnect(f)
        self.trait_property_changed('active', old_value, self._active)

    def init_parameters(self, parameter_name_list):
        for name in parameter_name_list:
            parameter = Parameter()
            self.parameters.append(parameter)
            parameter.name = name
            parameter._id_name = name
            setattr(self, name, parameter)
            if hasattr(self, 'grad_' + name):
                parameter.grad = getattr(self, 'grad_' + name)
            parameter.component = self
            self.add_trait(name, t.Instance(Parameter))

    def _get_long_description(self):
        if self.name:
            text = '%s (%s component)' % (self.name, self._id_name)
        else:
            text = '%s component' % self._id_name
        return text

    def _get_short_description(self):
        text = ''
        if self.name:
            text += self.name
        else:
            text += self._id_name
        text += ' component'
        return text

    def __repr__(self):
        text = '<%s>' % self._get_long_description()
        return text

    def _update_free_parameters(self):
        self.free_parameters = sorted([par for par in self.parameters if
                                       par.free], key=lambda x: x.name)
        self._nfree_param = sum([par._number_of_elements for par in
                                 self.free_parameters])

    def update_number_parameters(self):
        i = 0
        for parameter in self.parameters:
            i += parameter._number_of_elements
        self.nparam = i
        self._update_free_parameters()

    def fetch_values_from_array(self, p, p_std=None, onlyfree=False):
        if onlyfree is True:
            parameters = self.free_parameters
        else:
            parameters = self.parameters
        i = 0
        for parameter in sorted(parameters, key=lambda x: x.name):
            length = parameter._number_of_elements
            parameter.value = (p[i] if length == 1 else p[i:i + length])
            if p_std is not None:
                parameter.std = (p_std[i] if length == 1 else
                                 tuple(p_std[i:i + length]))

            i += length

    def _create_active_array(self):
        shape = self._axes_manager._navigation_shape_in_array
        if len(shape) == 1 and shape[0] == 0:
            shape = [1, ]
        if (not isinstance(self._active_array, np.ndarray)
                or self._active_array.shape != shape):
            self._active_array = np.ones(shape, dtype=bool)

    def _create_arrays(self):
        if self.active_is_multidimensional:
            self._create_active_array()
        for parameter in self.parameters:
            parameter._create_array()

    def store_current_parameters_in_map(self):
        for parameter in self.parameters:
            parameter.store_current_value_in_array()

    def fetch_stored_values(self, only_fixed=False):
        if self.active_is_multidimensional:
            # Store the stored value in self._active and trigger the connected
            # functions.
            self.active = self.active
        if only_fixed is True:
            parameters = (set(self.parameters) -
                          set(self.free_parameters))
        else:
            parameters = self.parameters
        parameters = [parameter for parameter in parameters
                      if (parameter.twin is None or
                          not isinstance(parameter.twin, Parameter))]
        for parameter in parameters:
            parameter.fetch()

    def plot(self, only_free=True):
        """Plot the value of the parameters of the model

        Parameters
        ----------
        only_free : bool
            If True, only the value of the parameters that are free will
             be plotted

        """
        if only_free:
            parameters = self.free_parameters
        else:
            parameters = self.parameters

        parameters = [k for k in parameters if k.twin is None]
        for parameter in parameters:
            parameter.plot()

    def export(self, folder=None, format=None, save_std=False,
               only_free=True):
        """Plot the value of the parameters of the model

        Parameters
        ----------
        folder : str or None
            The path to the folder where the file will be saved. If
            `None` the
            current folder is used by default.
        format : str
            The format to which the data will be exported. It must be
            the
            extension of any format supported by HyperSpy. If None, the
            default
            format for exporting as defined in the `Preferences` will be
             used.
        save_std : bool
            If True, also the standard deviation will be saved.
        only_free : bool
            If True, only the value of the parameters that are free will
             be
            exported.

        Notes
        -----
        The name of the files will be determined by each the Component
        and
        each Parameter name attributes. Therefore, it is possible to
        customise
        the file names modify the name attributes.

        """
        if only_free:
            parameters = self.free_parameters
        else:
            parameters = self.parameters

        parameters = [k for k in parameters if k.twin is None]
        for parameter in parameters:
            parameter.export(folder=folder, format=format,
                             save_std=save_std,)

    def summary(self):
        for parameter in self.parameters:
            dim = len(parameter.map.squeeze().shape) if parameter.map \
                is not None else 0
            if parameter.twin is None:
                if dim <= 1:
                    print '%s = %s ± %s %s' % (parameter.name,
                                               parameter.value,
                                               parameter.std,
                                               parameter.units)

<<<<<<< HEAD
    def __tempcall2d__(self, p, x, y, onlyfree=True):
        self.fetch_values_from_array(p, onlyfree=onlyfree)
        return self.function(x, y)
    def __tempcall__(self, p, x, onlyfree=True):
        self.fetch_values_from_array(p, onlyfree=onlyfree)
        return self.function(x)

=======
>>>>>>> 70831aae
    def __call__(self):
        """Returns the corresponding model for the current coordinates

        Returns
        -------
        numpy array
        """

        axis = self.model.axis.axis[self.model.channel_switches]
        component_array = self.function(axis)
        return component_array

    def _component2plot(self, axes_manager, out_of_range2nans=True):
        old_axes_manager = None
        if axes_manager is not self.model.axes_manager:
            old_axes_manager = self.model.axes_manager
            self.model.axes_manager = axes_manager
            self.fetch_stored_values()
        s = self.__call__()
        if not self.active:
            s.fill(np.nan)
        if self.model.spectrum.metadata.Signal.binned is True:
            s *= self.model.spectrum.axes_manager.signal_axes[0].scale
        if out_of_range2nans is True:
            ns = np.empty(self.model.axis.axis.shape)
            ns.fill(np.nan)
            ns[self.model.channel_switches] = s
            s = ns
        if old_axes_manager is not None:
            self.model.axes_manager = old_axes_manager
            self.fetch_stored_values()
        return s

    def set_parameters_free(self, parameter_name_list=None):
        """
        Sets parameters in a component to free.

        Parameters
        ----------
        parameter_name_list : None or list of strings, optional
            If None, will set all the parameters to free.
            If list of strings, will set all the parameters with the same name
            as the strings in parameter_name_list to free.

        Examples
        --------
        >>> v1 = hs.model.components.Voigt()
        >>> v1.set_parameters_free()
        >>> v1.set_parameters_free(parameter_name_list=['area','centre'])

        See also
        --------
        set_parameters_not_free
        hyperspy.model.BaseModel.set_parameters_free
        hyperspy.model.BaseModel.set_parameters_not_free
        """

        parameter_list = []
        if not parameter_name_list:
            parameter_list = self.parameters
        else:
            for _parameter in self.parameters:
                if _parameter.name in parameter_name_list:
                    parameter_list.append(_parameter)

        for _parameter in parameter_list:
            _parameter.free = True

    def set_parameters_not_free(self, parameter_name_list=None):
        """
        Sets parameters in a component to not free.

        Parameters
        ----------
        parameter_name_list : None or list of strings, optional
            If None, will set all the parameters to not free.
            If list of strings, will set all the parameters with the same name
            as the strings in parameter_name_list to not free.

        Examples
        --------
        >>> v1 = hs.model.components.Voigt()
        >>> v1.set_parameters_not_free()
        >>> v1.set_parameters_not_free(parameter_name_list=['area','centre'])

        See also
        --------
        set_parameters_free
        hyperspy.model.BaseModel.set_parameters_free
        hyperspy.model.BaseModel.set_parameters_not_free
        """

        parameter_list = []
        if not parameter_name_list:
            parameter_list = self.parameters
        else:
            for _parameter in self.parameters:
                if _parameter.name in parameter_name_list:
                    parameter_list.append(_parameter)

        for _parameter in parameter_list:
            _parameter.free = False

    def as_dictionary(self, fullcopy=True):
        """Returns component as a dictionary

        For more information on method and conventions, see
        :meth:`hyperspy.misc.export_dictionary.export_to_dictionary`

        Parameters
        ----------
        fullcopy : Bool (optional, False)
            Copies of objects are stored, not references. If any found,
            functions will be pickled and signals converted to dictionaries

        Returns
        -------
        dic : dictionary
            A dictionary, containing at least the following fields:
            parameters : list
                a list of dictionaries of the parameters, one per
            _whitelist : dictionary
                a dictionary with keys used as references saved attributes, for
                more information, see
                :meth:`hyperspy.misc.export_dictionary.export_to_dictionary`
            * any field from _whitelist.keys() *
        """
        dic = {
            'parameters': [
                p.as_dictionary(fullcopy) for p in self.parameters]}
        export_to_dictionary(self, self._whitelist, dic, fullcopy)
        return dic

    def _load_dictionary(self, dic):
        """Load data from dictionary.

        Parameters
        ----------
        dict : dictionary
            A dictionary containing following items:
            _id_name : string
                _id_name of the original component, used to create the
                dictionary. Has to match with the self._id_name
            parameters : list
                A list of dictionaries, one per parameter of the component (see
                parameter.as_dictionary() documentation for more)
            _whitelist : dictionary
                a dictionary, which keys are used as keywords to match with the
                component attributes.  For more information see
                :meth:`hyperspy.misc.export_dictionary.load_from_dictionary`
            * any field from _whitelist.keys() *

        Returns
        -------
        twin_dict : dictionary
            Dictionary of 'id' values from input dictionary as keys with all of
            the parameters of the component, to be later used for setting up
            correct twins.

        """
        if dic['_id_name'] == self._id_name:
            id_dict = {}
            for p in dic['parameters']:
                idname = p['_id_name']
                if hasattr(self, idname):
                    par = getattr(self, idname)
                    t_id = par._load_dictionary(p)
                    id_dict[t_id] = par
                else:
                    raise ValueError(
                        "_id_name of parameters in component and dictionary do not match")
            load_from_dictionary(self, dic)
            return id_dict
        else:
            raise ValueError( "_id_name of component and dictionary do not match, \ncomponent._id_name = %s\
                    \ndictionary['_id_name'] = %s" % (self._id_name, dic['_id_name']))

# vim: textwidth=80<|MERGE_RESOLUTION|>--- conflicted
+++ resolved
@@ -752,10 +752,15 @@
         return text
 
     def _update_free_parameters(self):
-        self.free_parameters = sorted([par for par in self.parameters if
-                                       par.free], key=lambda x: x.name)
-        self._nfree_param = sum([par._number_of_elements for par in
-                                 self.free_parameters])
+        self.free_parameters = set()
+        for parameter in self.parameters:
+            if parameter.free:
+                self.free_parameters.add(parameter)
+        # update_number_free_parameters(self):
+        i = 0
+        for parameter in self.free_parameters:
+            i += parameter._number_of_elements
+        self._nfree_param = i
 
     def update_number_parameters(self):
         i = 0
@@ -770,7 +775,7 @@
         else:
             parameters = self.parameters
         i = 0
-        for parameter in sorted(parameters, key=lambda x: x.name):
+        for parameter in parameters:
             length = parameter._number_of_elements
             parameter.value = (p[i] if length == 1 else p[i:i + length])
             if p_std is not None:
@@ -886,7 +891,6 @@
                                                parameter.std,
                                                parameter.units)
 
-<<<<<<< HEAD
     def __tempcall2d__(self, p, x, y, onlyfree=True):
         self.fetch_values_from_array(p, onlyfree=onlyfree)
         return self.function(x, y)
@@ -894,8 +898,6 @@
         self.fetch_values_from_array(p, onlyfree=onlyfree)
         return self.function(x)
 
-=======
->>>>>>> 70831aae
     def __call__(self):
         """Returns the corresponding model for the current coordinates
 
