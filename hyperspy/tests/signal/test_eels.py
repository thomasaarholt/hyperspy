# Copyright 2007-2020 The HyperSpy developers
#
# This file is part of  HyperSpy.
#
#  HyperSpy is free software: you can redistribute it and/or modify
# it under the terms of the GNU General Public License as published by
# the Free Software Foundation, either version 3 of the License, or
# (at your option) any later version.
#
#  HyperSpy is distributed in the hope that it will be useful,
# but WITHOUT ANY WARRANTY; without even the implied warranty of
# MERCHANTABILITY or FITNESS FOR A PARTICULAR PURPOSE.  See the
# GNU General Public License for more details.
#
# You should have received a copy of the GNU General Public License
# along with  HyperSpy.  If not, see <http://www.gnu.org/licenses/>.

import os

import numpy as np
import pytest

from hyperspy import signals, model
from hyperspy._components.gaussian import Gaussian
from hyperspy.decorators import lazifyTestClass
from hyperspy.io import load

MYPATH = os.path.dirname(__file__)


@lazifyTestClass
class Test_Estimate_Elastic_Scattering_Threshold:

    def setup_method(self, method):
        # Create an empty spectrum
        s = signals.EELSSpectrum(np.zeros((3, 2, 1024)))
        energy_axis = s.axes_manager.signal_axes[0]
        energy_axis.scale = 0.02
        energy_axis.offset = -5

        gauss = Gaussian()
        gauss.centre.value = 0
        gauss.A.value = 5000
        gauss.sigma.value = 0.5
        gauss2 = Gaussian()
        gauss2.sigma.value = 0.5
        # Inflexion point 1.5
        gauss2.A.value = 5000
        gauss2.centre.value = 5
        s.data[:] = (gauss.function(energy_axis.axis) +
                     gauss2.function(energy_axis.axis))
        self.signal = s

    def test_min_in_window_with_smoothing(self):
        s = self.signal
        thr = s.estimate_elastic_scattering_threshold(
            window=5,
            window_length=5,
            tol=0.00001,
        )
        np.testing.assert_allclose(thr.data, 2.5, atol=10e-3)
        assert thr.metadata.Signal.signal_type == ""
        assert thr.axes_manager.signal_dimension == 0

    def test_min_in_window_without_smoothing_single_spectrum(self):
        s = self.signal.inav[0, 0]
        thr = s.estimate_elastic_scattering_threshold(
            window=5,
            window_length=0,
            tol=0.001,
        )
        np.testing.assert_allclose(thr.data, 2.49, atol=10e-3)

    def test_min_in_window_without_smoothing(self):
        s = self.signal
        thr = s.estimate_elastic_scattering_threshold(
            window=5,
            window_length=0,
            tol=0.001,
        )
        np.testing.assert_allclose(thr.data, 2.49, atol=10e-3)

    def test_min_not_in_window(self):
        # If I use a much lower window, this is the value that has to be
        # returned as threshold.
        s = self.signal
        data = s.estimate_elastic_scattering_threshold(window=1.5,
                                                       tol=0.001,
                                                       ).data
        assert np.all(np.isnan(data))

    def test_estimate_elastic_scattering_intensity(self):
        s = self.signal
        threshold = s.estimate_elastic_scattering_threshold(window=4.)
        # Threshold is nd signal
        t = s.estimate_elastic_scattering_intensity(threshold=threshold)
        assert t.metadata.Signal.signal_type == ""
        assert t.axes_manager.signal_dimension == 0
        np.testing.assert_array_almost_equal(t.data, 249999.985133)
        # Threshold is signal, 1 spectrum
        s0 = s.inav[0]
        t0 = s0.estimate_elastic_scattering_threshold(window=4.)
        t = s0.estimate_elastic_scattering_intensity(threshold=t0)
        np.testing.assert_array_almost_equal(t.data, 249999.985133)
        # Threshold is value
        t = s.estimate_elastic_scattering_intensity(threshold=2.5)
        np.testing.assert_array_almost_equal(t.data, 249999.985133)


@lazifyTestClass
class TestEstimateZLPCentre:

    def setup_method(self, method):
        s = signals.EELSSpectrum(np.diag(np.arange(1, 11)))
        s.axes_manager[-1].scale = 0.1
        s.axes_manager[-1].offset = 100
        self.signal = s

    def test_estimate_zero_loss_peak_centre(self):
        s = self.signal
        zlpc = s.estimate_zero_loss_peak_centre()
        np.testing.assert_allclose(zlpc.data,
                                   np.arange(100,
                                             101,
                                             0.1))
        assert zlpc.metadata.Signal.signal_type == ""
        assert zlpc.axes_manager.signal_dimension == 0


@lazifyTestClass
class TestAlignZLP:

    def setup_method(self, method):
        s = signals.EELSSpectrum(np.zeros((10, 100)))
        self.scale = 0.1
        self.offset = -2
        eaxis = s.axes_manager.signal_axes[0]
        eaxis.scale = self.scale
        eaxis.offset = self.offset
        self.izlp = eaxis.value2index(0)
        self.bg = 2
        self.ishifts = np.array([0, 4, 2, -2, 5, -2, -5, -9, -9, -8])
        self.new_offset = self.offset - self.ishifts.min() * self.scale
        s.data[np.arange(10), self.ishifts + self.izlp] = 10
        s.data += self.bg
        s.axes_manager[-1].offset += 100
        self.signal = s

    def test_align_zero_loss_peak_calibrate_true(self):
        s = self.signal
        s.align_zero_loss_peak(
            calibrate=True,
            print_stats=False,
            show_progressbar=None)
        zlpc = s.estimate_zero_loss_peak_centre()
        np.testing.assert_allclose(zlpc.data.mean(), 0)
        np.testing.assert_allclose(zlpc.data.std(), 0)

    def test_align_zero_loss_peak_calibrate_true_with_mask(self):
        s = self.signal
        mask = s._get_navigation_signal(dtype="bool").T
        mask.data[[3, 5]] = (True, True)
        s.align_zero_loss_peak(
            calibrate=True,
            print_stats=False,
            show_progressbar=None,
            mask=mask)
        zlpc = s.estimate_zero_loss_peak_centre(mask=mask)
        np.testing.assert_allclose(np.nanmean(zlpc.data), 0,
                                   atol=np.finfo(float).eps)
        np.testing.assert_allclose(np.nanstd(zlpc.data), 0,
                                   atol=np.finfo(float).eps)

    def test_align_zero_loss_peak_calibrate_false(self):
        s = self.signal
        s.align_zero_loss_peak(
            calibrate=False,
            print_stats=False,
            show_progressbar=None)
        zlpc = s.estimate_zero_loss_peak_centre()
        np.testing.assert_allclose(zlpc.data.std(), 0, atol=10e-3)

    def test_also_aligns(self):
        s = self.signal
        s2 = s.deepcopy()
        s.align_zero_loss_peak(calibrate=True,
                               print_stats=False,
                               also_align=[s2],
                               show_progressbar=None)
        zlpc = s2.estimate_zero_loss_peak_centre()
        assert zlpc.data.mean() == 0
        assert zlpc.data.std() == 0

    def test_align_zero_loss_peak_with_spike_signal_range(self):
        s = self.signal
        spike = np.zeros((10, 100))
        spike_amplitude = 20
        spike[:, 75] = spike_amplitude
        s.data += spike
        s.align_zero_loss_peak(
            print_stats=False, subpixel=False, signal_range=(98., 102.))
        zlp_max = s.isig[-0.5:0.5].max(-1).data
        # Max value in the original spectrum is 12, but due to the aligning
        # the peak is split between two different channels. So 8 is the
        # maximum value for the aligned spectrum
        assert np.allclose(zlp_max, 8)

    def test_align_zero_loss_peak_crop_false(self):
        s = self.signal
        original_size = s.axes_manager.signal_axes[0].size
        s.align_zero_loss_peak(
            crop=False,
            print_stats=False,
            show_progressbar=None)
        assert original_size == s.axes_manager.signal_axes[0].size


@lazifyTestClass
class TestPowerLawExtrapolation:

    def setup_method(self, method):
        s = signals.EELSSpectrum(0.1 * np.arange(50, 250, 0.5) ** -3.)
        s.metadata.Signal.binned = False
        s.axes_manager[-1].offset = 50
        s.axes_manager[-1].scale = 0.5
        self.s = s

    def test_unbinned(self):
        sc = self.s.isig[:300]
        s = sc.power_law_extrapolation(extrapolation_size=100)
        np.testing.assert_allclose(s.data, self.s.data, atol=10e-3)

    def test_binned(self):
        self.s.data *= self.s.axes_manager[-1].scale
        self.s.metadata.Signal.binned = True
        sc = self.s.isig[:300]
        s = sc.power_law_extrapolation(extrapolation_size=100)
        np.testing.assert_allclose(s.data, self.s.data, atol=10e-3)


@lazifyTestClass
class TestFourierRatioDeconvolution:

    @pytest.mark.parametrize(('extrapolate_lowloss'), [True, False])
    def test_running(self, extrapolate_lowloss):
        s = signals.EELSSpectrum(np.arange(200))
        gaussian = Gaussian()
        gaussian.A.value = 50
        gaussian.sigma.value = 10
        gaussian.centre.value = 20
        s_ll = signals.EELSSpectrum(gaussian.function(np.arange(0, 200, 1)))
        s_ll.axes_manager[0].offset = -50
        s.fourier_ratio_deconvolution(s_ll,
                                      extrapolate_lowloss=extrapolate_lowloss)


class TestRebin:
    def setup_method(self, method):
        # Create an empty spectrum
        s = signals.EELSSpectrum(np.ones((4, 2, 1024)))
        self.signal = s

    def test_rebin_without_dwell_time(self):
        s = self.signal
        s.rebin(scale=(2, 2, 1))

    def test_rebin_dwell_time(self):
        s = self.signal
        s.metadata.add_node("Acquisition_instrument.TEM.Detector.EELS")
        s_mdEELS = s.metadata.Acquisition_instrument.TEM.Detector.EELS
        s_mdEELS.dwell_time = 0.1
        s_mdEELS.exposure = 0.5
        s2 = s.rebin(scale=(2, 2, 8))
        s2_mdEELS = s2.metadata.Acquisition_instrument.TEM.Detector.EELS
        assert s2_mdEELS.dwell_time == (0.1 * 2 * 2)
        assert s2_mdEELS.exposure == (0.5 * 2 * 2)

        def test_rebin_exposure(self):
            s = self.signal
            s.metadata.exposure = 10.2
            s2 = s.rebin(scale=(2, 2, 8))
            assert s2.metadata.exposure == (10.2 * 2 * 2)

    def test_offset_after_rebin(self):
        s = self.signal
        s.axes_manager[0].offset = 1
        s.axes_manager[1].offset = 2
        s.axes_manager[2].offset = 3
        s2 = s.rebin(scale=(2, 2, 1))
        assert s2.axes_manager[0].offset == 1.5
        assert s2.axes_manager[1].offset == 2.5
        assert s2.axes_manager[2].offset == s.axes_manager[2].offset

<<<<<<< HEAD

@lazifyTestClass
class Test_Estimate_Thickness:

    def setup_method(self, method):
        # Create an empty spectrum
        self.s = load(os.path.join(
            MYPATH,
            "data/EELS_LL_linescan_simulated_thickness_variation.hspy"))
        self.zlp = load(os.path.join(
            MYPATH,
            "data/EELS_ZLP_linescan_simulated_thickness_variation.hspy"))

    def test_relative_thickness(self):
        t = self.s.estimate_thickness(zlp=self.zlp)
        np.testing.assert_allclose(t.data, np.arange(0.3,2,0.1), atol=4e-3)
        assert t.metadata.Signal.quantity == "$\\frac{t}{\\lambda}$"

    def test_thickness_mfp(self):
        t = self.s.estimate_thickness(zlp=self.zlp, mean_free_path=120)
        np.testing.assert_allclose(t.data, 120 * np.arange(0.3,2,0.1), rtol=3e-3)
        assert t.metadata.Signal.quantity == "thickness (nm)"

    def test_thickness_density(self):
        t = self.s.estimate_thickness(zlp=self.zlp, density=3.6)
        np.testing.assert_allclose(t.data, 142 * np.arange(0.3,2,0.1), rtol=3e-3)
        assert t.metadata.Signal.quantity == "thickness (nm)"

    def test_thickness_density_and_mfp(self):
        t = self.s.estimate_thickness(zlp=self.zlp, density=3.6, mean_free_path=120)
        np.testing.assert_allclose(t.data, 127.5 * np.arange(0.3,2,0.1), rtol=3e-3)
        assert t.metadata.Signal.quantity == "thickness (nm)"

    def test_threshold(self):
        t = self.s.estimate_thickness(threshold=4.5, density=3.6, mean_free_path=120)
        np.testing.assert_allclose(t.data, 127.5 * np.arange(0.3,2,0.1), rtol=3e-3)
        assert t.metadata.Signal.quantity == "thickness (nm)"

    def test_threshold_nd(self):
        threshold = self.s._get_navigation_signal()
        threshold.data[:] = 4.5
        t = self.s.estimate_thickness(threshold=threshold, density=3.6, mean_free_path=120)
        np.testing.assert_allclose(t.data, 127.5 * np.arange(0.3,2,0.1), rtol=3e-3)
        assert t.metadata.Signal.quantity == "thickness (nm)"

    def test_no_zlp_or_threshold(self):
        with pytest.raises(ValueError):
            self.s.estimate_thickness()

    def test_no_metadata(self):
        del self.s.metadata.Acquisition_instrument
        with pytest.raises(RuntimeError):
            self.s.estimate_thickness(zlp=self.zlp, density=3.6)

=======
class TestGetNearEdgeEnergy:

    def setup_method(self, method):
        # Create a dummy spectrum
        s = signals.EELSSpectrum(np.ones(1024))
        self.signal = s

    def test_single_edge(self):
        s = self.signal
        edges = s.get_edges_near_energy(532, width=0)
        assert len(edges) == 1
        assert edges == ['O_K']

    def test_multiple_edges(self):
        s = self.signal
        edges = s.get_edges_near_energy(640, width=100)
        assert len(edges) == 12
        assert edges == ['Mn_L3','I_M4','Cd_M2','Mn_L2','V_L1','I_M5','Cd_M3',
                         'In_M3','Xe_M5','Ag_M2','F_K','Xe_M4']
        
    def test_negative_energy_width(self):
        s = self.signal
        with pytest.raises(Exception):
            s.get_edges_near_energy(849, width=-5)
        
>>>>>>> 51d2ce85
<|MERGE_RESOLUTION|>--- conflicted
+++ resolved
@@ -291,7 +291,6 @@
         assert s2.axes_manager[1].offset == 2.5
         assert s2.axes_manager[2].offset == s.axes_manager[2].offset
 
-<<<<<<< HEAD
 
 @lazifyTestClass
 class Test_Estimate_Thickness:
@@ -346,7 +345,7 @@
         with pytest.raises(RuntimeError):
             self.s.estimate_thickness(zlp=self.zlp, density=3.6)
 
-=======
+
 class TestGetNearEdgeEnergy:
 
     def setup_method(self, method):
@@ -370,6 +369,4 @@
     def test_negative_energy_width(self):
         s = self.signal
         with pytest.raises(Exception):
-            s.get_edges_near_energy(849, width=-5)
-        
->>>>>>> 51d2ce85
+            s.get_edges_near_energy(849, width=-5)