--- conflicted
+++ resolved
@@ -34,11 +34,8 @@
                     no_nans=False,
                     centre_colormap="auto",
                     norm="auto",
-<<<<<<< HEAD
+                    min_aspect=0.1,
                     gamma=1.0,
-=======
-                    min_aspect=0.1,
->>>>>>> 53f19e75
                     **kwargs
                     ):
         """Plot image.
