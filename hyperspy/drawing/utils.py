# -*- coding: utf-8 -*-
# Copyright 2007-2016 The HyperSpy developers
#
# This file is part of  HyperSpy.
#
#  HyperSpy is free software: you can redistribute it and/or modify
# it under the terms of the GNU General Public License as published by
# the Free Software Foundation, either version 3 of the License, or
# (at your option) any later version.
#
#  HyperSpy is distributed in the hope that it will be useful,
# but WITHOUT ANY WARRANTY; without even the implied warranty of
# MERCHANTABILITY or FITNESS FOR A PARTICULAR PURPOSE.  See the
# GNU General Public License for more details.
#
# You should have received a copy of the GNU General Public License
# along with  HyperSpy.  If not, see <http://www.gnu.org/licenses/>.

import copy
import itertools
import textwrap
from traits import trait_base
import matplotlib.pyplot as plt
import matplotlib as mpl
from mpl_toolkits.axes_grid1 import make_axes_locatable
from matplotlib.backend_bases import key_press_handler
import warnings
import numpy as np
import hyperspy as hs
from distutils.version import LooseVersion
import logging

<<<<<<< HEAD

=======
>>>>>>> ba8021c9
_logger = logging.getLogger(__name__)


def contrast_stretching(data, saturated_pixels):
    """Calculate bounds that leaves out a given percentage of the data.

    Parameters
    ----------
    data: numpy array
    saturated_pixels: scalar, None
        The percentage of pixels that are left out of the bounds.  For example,
        the low and high bounds of a value of 1 are the 0.5% and 99.5%
        percentiles. It must be in the [0, 100] range. If None, set the value
        to 0.

    Returns
    -------
    vmin, vmax: scalar
        The low and high bounds

    Raises
    ------
    ValueError if the value of `saturated_pixels` is out of the valid range.

    """
    # Sanity check
    if saturated_pixels is None:
        saturated_pixels = 0
    if not 0 <= saturated_pixels <= 100:
        raise ValueError(
            "saturated_pixels must be a scalar in the range[0, 100]")
    nans = np.isnan(data)
    if nans.any():
        data = data[~nans]
    vmin = np.percentile(data, saturated_pixels / 2.)
    vmax = np.percentile(data, 100 - saturated_pixels / 2.)
    return vmin, vmax


MPL_DIVERGING_COLORMAPS = [
    "BrBG",
    "bwr",
    "coolwarm",
    "PiYG",
    "PRGn",
    "PuOr",
    "RdBu",
    "RdGy",
    "RdYIBu",
    "RdYIGn",
    "seismic",
    "Spectral", ]
# Add reversed colormaps
MPL_DIVERGING_COLORMAPS += [cmap + "_r" for cmap in MPL_DIVERGING_COLORMAPS]


def centre_colormap_values(vmin, vmax):
    """Calculate vmin and vmax to set the colormap midpoint to zero.

    Parameters
    ----------
    vmin, vmax : scalar
        The range of data to display.

    Returns
    -------
    cvmin, cvmax : scalar
        The values to obtain a centre colormap.

    """

    absmax = max(abs(vmin), abs(vmax))
    return -absmax, absmax


def create_figure(window_title=None,
                  _on_figure_window_close=None,
                  disable_xyscale_keys=False,
                  **kwargs):
    """Create a matplotlib figure.

    This function adds the possibility to execute another function
    when the figure is closed and to easily set the window title. Any
    keyword argument is passed to the plt.figure function

    Parameters
    ----------
    window_title : string
    _on_figure_window_close : function
    disable_xyscale_keys : bool, disable the `k`, `l` and `L` shortcuts which 
    toggle the x or y axis between linear and log scale.

    Returns
    -------

    fig : plt.figure

    """
    fig = plt.figure(**kwargs)
    if window_title is not None:
        # remove non-alphanumeric characters to prevent file saving problems
        # This is a workaround for:
        #   https://github.com/matplotlib/matplotlib/issues/9056
        reserved_characters = '<>"/\|?*'
        for c in reserved_characters:
            window_title = window_title.replace(c, '')
        window_title = window_title.replace('\n', ' ')
        window_title = window_title.replace(':', ' -')
        fig.canvas.set_window_title(window_title)
    if disable_xyscale_keys and hasattr(fig.canvas, 'toolbar'):
        # hack the `key_press_handler` to disable the `k`, `l`, `L` shortcuts
        manager = fig.canvas.manager
        fig.canvas.mpl_disconnect(manager.key_press_handler_id)
        manager.key_press_handler_id = manager.canvas.mpl_connect(
            'key_press_event',
            lambda event: key_press_handler_custom(event, manager.canvas))
    if _on_figure_window_close is not None:
        on_figure_window_close(fig, _on_figure_window_close)
    return fig


def key_press_handler_custom(event, canvas):
    if event.key not in ['k', 'l', 'L']:
        key_press_handler(event, canvas, canvas.manager.toolbar)


def on_figure_window_close(figure, function):
    """Connects a close figure signal to a given function.

    Parameters
    ----------

    figure : mpl figure instance
    function : function

    """
    def function_wrapper(evt):
        function()

    figure.canvas.mpl_connect('close_event', function_wrapper)


def plot_RGB_map(im_list, normalization='single', dont_plot=False):
    """Plot 2 or 3 maps in RGB.

    Parameters
    ----------
    im_list : list of Signal2D instances
    normalization : {'single', 'global'}
    dont_plot : bool

    Returns
    -------
    array: RGB matrix

    """
#    from widgets import cursors
    height, width = im_list[0].data.shape[:2]
    rgb = np.zeros((height, width, 3))
    rgb[:, :, 0] = im_list[0].data.squeeze()
    rgb[:, :, 1] = im_list[1].data.squeeze()
    if len(im_list) == 3:
        rgb[:, :, 2] = im_list[2].data.squeeze()
    if normalization == 'single':
        for i in range(len(im_list)):
            rgb[:, :, i] /= rgb[:, :, i].max()
    elif normalization == 'global':
        rgb /= rgb.max()
    rgb = rgb.clip(0, rgb.max())
    if not dont_plot:
        figure = plt.figure()
        ax = figure.add_subplot(111)
        ax.frameon = False
        ax.set_axis_off()
        ax.imshow(rgb, interpolation='nearest')
#        cursors.set_mpl_ax(ax)
        figure.canvas.draw_idle()
    else:
        return rgb


def subplot_parameters(fig):
    """Returns a list of the subplot parameters of a mpl figure.

    Parameters
    ----------
    fig : mpl figure

    Returns
    -------
    tuple : (left, bottom, right, top, wspace, hspace)

    """
    wspace = fig.subplotpars.wspace
    hspace = fig.subplotpars.hspace
    left = fig.subplotpars.left
    right = fig.subplotpars.right
    top = fig.subplotpars.top
    bottom = fig.subplotpars.bottom
    return left, bottom, right, top, wspace, hspace


class ColorCycle:
    _color_cycle = [mpl.colors.colorConverter.to_rgba(color) for color
                    in ('b', 'g', 'r', 'c', 'm', 'y', 'k')]

    def __init__(self):
        self.color_cycle = copy.copy(self._color_cycle)

    def __call__(self):
        if not self.color_cycle:
            self.color_cycle = copy.copy(self._color_cycle)
        return self.color_cycle.pop(0)


def plot_signals(signal_list, sync=True, navigator="auto",
                 navigator_list=None, **kwargs):
    """Plot several signals at the same time.

    Parameters
    ----------
    signal_list : list of BaseSignal instances
        If sync is set to True, the signals must have the
        same navigation shape, but not necessarily the same signal shape.
    sync : True or False, default "True"
        If True: the signals will share navigation, all the signals
        must have the same navigation shape for this to work, but not
        necessarily the same signal shape.
    navigator : {"auto", None, "spectrum", "slider", BaseSignal}, default "auto"
        See signal.plot docstring for full description
    navigator_list : {List of navigator arguments, None}, default None
        Set different navigator options for the signals. Must use valid
        navigator arguments: "auto", None, "spectrum", "slider", or a
        hyperspy Signal. The list must have the same size as signal_list.
        If None, the argument specified in navigator will be used.
    **kwargs
        Any extra keyword arguments are passed to each signal `plot` method.

    Example
    -------

    >>> s_cl = hs.load("coreloss.dm3")
    >>> s_ll = hs.load("lowloss.dm3")
    >>> hs.plot.plot_signals([s_cl, s_ll])

    Specifying the navigator:

    >>> s_cl = hs.load("coreloss.dm3")
    >>> s_ll = hs.load("lowloss.dm3")
    >>> hs.plot.plot_signals([s_cl, s_ll], navigator="slider")

    Specifying the navigator for each signal:

    >>> s_cl = hs.load("coreloss.dm3")
    >>> s_ll = hs.load("lowloss.dm3")
    >>> s_edx = hs.load("edx.dm3")
    >>> s_adf = hs.load("adf.dm3")
    >>> hs.plot.plot_signals(
            [s_cl, s_ll, s_edx], navigator_list=["slider",None,s_adf])

    """

    import hyperspy.signal

    if navigator_list:
        if not (len(signal_list) == len(navigator_list)):
            raise ValueError(
                "signal_list and navigator_list must"
                " have the same size")

    if sync:
        axes_manager_list = []
        for signal in signal_list:
            axes_manager_list.append(signal.axes_manager)

        if not navigator_list:
            navigator_list = []
        if navigator is None:
            navigator_list.extend([None] * len(signal_list))
        elif navigator is "slider":
            navigator_list.append("slider")
            navigator_list.extend([None] * (len(signal_list) - 1))
        elif isinstance(navigator, hyperspy.signal.BaseSignal):
            navigator_list.append(navigator)
            navigator_list.extend([None] * (len(signal_list) - 1))
        elif navigator is "spectrum":
            navigator_list.extend(["spectrum"] * len(signal_list))
        elif navigator is "auto":
            navigator_list.extend(["auto"] * len(signal_list))
        else:
            raise ValueError(
                "navigator must be one of \"spectrum\",\"auto\","
                " \"slider\", None, a Signal instance")

        # Check to see if the spectra have the same navigational shapes
        temp_shape_first = axes_manager_list[0].navigation_shape
        for i, axes_manager in enumerate(axes_manager_list):
            temp_shape = axes_manager.navigation_shape
            if not (temp_shape_first == temp_shape):
                raise ValueError(
                    "The spectra does not have the same navigation shape")
            axes_manager_list[i] = axes_manager.deepcopy()
            if i > 0:
                for axis0, axisn in zip(axes_manager_list[0].navigation_axes,
                                        axes_manager_list[i].navigation_axes):
                    axes_manager_list[i]._axes[axisn.index_in_array] = axis0
            del axes_manager

        for signal, navigator, axes_manager in zip(signal_list,
                                                   navigator_list,
                                                   axes_manager_list):
            signal.plot(axes_manager=axes_manager,
                        navigator=navigator,
                        **kwargs)

    # If sync is False
    else:
        if not navigator_list:
            navigator_list = []
            navigator_list.extend([navigator] * len(signal_list))
        for signal, navigator in zip(signal_list, navigator_list):
            signal.plot(navigator=navigator,
                        **kwargs)


def _make_heatmap_subplot(spectra):
    from hyperspy._signals.signal2d import Signal2D
    im = Signal2D(spectra.data, axes=spectra.axes_manager._get_axes_dicts())
    im.metadata.General.title = spectra.metadata.General.title
    im.plot()
    return im._plot.signal_plot.ax


def _make_overlap_plot(spectra, ax, color="blue", line_style='-'):
    if isinstance(color, str):
        color = [color] * len(spectra)
    if isinstance(line_style, str):
        line_style = [line_style] * len(spectra)
    for spectrum_index, (spectrum, color, line_style) in enumerate(
            zip(spectra, color, line_style)):
        x_axis = spectrum.axes_manager.signal_axes[0]
        ax.plot(x_axis.axis, spectrum.data, color=color, ls=line_style)
    _set_spectrum_xlabel(spectra if isinstance(spectra, hs.signals.BaseSignal)
                         else spectra[-1], ax)
    ax.set_ylabel('Intensity')
    ax.autoscale(tight=True)


def _make_cascade_subplot(
        spectra, ax, color="blue", line_style='-', padding=1):
    max_value = 0
    for spectrum in spectra:
        spectrum_yrange = (np.nanmax(spectrum.data) -
                           np.nanmin(spectrum.data))
        if spectrum_yrange > max_value:
            max_value = spectrum_yrange
    if isinstance(color, str):
        color = [color] * len(spectra)
    if isinstance(line_style, str):
        line_style = [line_style] * len(spectra)
    for spectrum_index, (spectrum, color, line_style) in enumerate(
            zip(spectra, color, line_style)):
        x_axis = spectrum.axes_manager.signal_axes[0]
        data_to_plot = ((spectrum.data - spectrum.data.min()) /
                        float(max_value) + spectrum_index * padding)
        ax.plot(x_axis.axis, data_to_plot, color=color, ls=line_style)
    _set_spectrum_xlabel(spectra if isinstance(spectra, hs.signals.BaseSignal)
                         else spectra[-1], ax)
    ax.set_yticks([])
    ax.autoscale(tight=True)


def _plot_spectrum(spectrum, ax, color="blue", line_style='-'):
    x_axis = spectrum.axes_manager.signal_axes[0]
    ax.plot(x_axis.axis, spectrum.data, color=color, ls=line_style)


def _set_spectrum_xlabel(spectrum, ax):
    x_axis = spectrum.axes_manager.signal_axes[0]
    ax.set_xlabel("%s (%s)" % (x_axis.name, x_axis.units))


def plot_images(images,
                cmap=None,
                no_nans=False,
                per_row=3,
                label='auto',
                labelwrap=30,
                suptitle=None,
                suptitle_fontsize=18,
                colorbar='multi',
                centre_colormap="auto",
                saturated_pixels=0,
                scalebar=None,
                scalebar_color='white',
                axes_decor='all',
                padding=None,
                tight_layout=False,
                aspect='auto',
                min_asp=0.1,
                namefrac_thresh=0.4,
                fig=None,
                vmin=None,
                vmax=None,
                *args,
                **kwargs):
    """Plot multiple images as sub-images in one figure.

        Parameters
        ----------
        images : list
            `images` should be a list of Signals (Images) to plot
            If any signal is not an image, a ValueError will be raised
            multi-dimensional images will have each plane plotted as a separate
            image
        cmap : matplotlib colormap, list, or ``'mpl_colors'``, *optional*
            The colormap used for the images, by default read from ``pyplot``.
            A list of colormaps can also be provided, and the images will
            cycle through them. Optionally, the value ``'mpl_colors'`` will
            cause the cmap to loop through the default ``matplotlib``
            colors (to match with the default output of the
            :py:func:`~.drawing.utils.plot_spectra` method.
            Note: if using more than one colormap, using the ``'single'``
            option for ``colorbar`` is disallowed.
        no_nans : bool, optional
            If True, set nans to zero for plotting.
        per_row : int, optional
            The number of plots in each row
        label : None, str, or list of str, optional
            Control the title labeling of the plotted images.
            If None, no titles will be shown.
            If 'auto' (default), function will try to determine suitable titles
            using Signal2D titles, falling back to the 'titles' option if no good
            short titles are detected.
            Works best if all images to be plotted have the same beginning
            to their titles.
            If 'titles', the title from each image's metadata.General.title
            will be used.
            If any other single str, images will be labeled in sequence using
            that str as a prefix.
            If a list of str, the list elements will be used to determine the
            labels (repeated, if necessary).
        labelwrap : int, optional
            integer specifying the number of characters that will be used on
            one line
            If the function returns an unexpected blank figure, lower this
            value to reduce overlap of the labels between each figure
        suptitle : str, optional
            Title to use at the top of the figure. If called with label='auto',
            this parameter will override the automatically determined title.
        suptitle_fontsize : int, optional
            Font size to use for super title at top of figure
        colorbar : {'multi', None, 'single'}
            Controls the type of colorbars that are plotted.
            If None, no colorbar is plotted.
            If 'multi' (default), individual colorbars are plotted for each
            (non-RGB) image
            If 'single', all (non-RGB) images are plotted on the same scale,
            and one colorbar is shown for all
        centre_colormap : {"auto", True, False}
            If True the centre of the color scheme is set to zero. This is
            specially useful when using diverging color schemes. If "auto"
            (default), diverging color schemes are automatically centred.
        saturated_pixels: None, scalar or list of scalar, optional, default: 0
            If list of scalar, the length should match the number of images to
            show. If provide in the list, set the value to 0.
            The percentage of pixels that are left out of the bounds.  For
            example, the low and high bounds of a value of 1 are the 0.5% and
            99.5% percentiles. It must be in the [0, 100] range.
        scalebar : {None, 'all', list of ints}, optional
            If None (or False), no scalebars will be added to the images.
            If 'all', scalebars will be added to all images.
            If list of ints, scalebars will be added to each image specified.
        scalebar_color : str, optional
            A valid MPL color string; will be used as the scalebar color
        axes_decor : {'all', 'ticks', 'off', None}, optional
            Controls how the axes are displayed on each image; default is 'all'
            If 'all', both ticks and axis labels will be shown
            If 'ticks', no axis labels will be shown, but ticks/labels will
            If 'off', all decorations and frame will be disabled
            If None, no axis decorations will be shown, but ticks/frame will
        padding : None or dict, optional
            This parameter controls the spacing between images.
            If None, default options will be used
            Otherwise, supply a dictionary with the spacing options as
            keywords and desired values as values
            Values should be supplied as used in pyplot.subplots_adjust(),
            and can be:
                'left', 'bottom', 'right', 'top', 'wspace' (width),
                and 'hspace' (height)
        tight_layout : bool, optional
            If true, hyperspy will attempt to improve image placement in
            figure using matplotlib's tight_layout
            If false, repositioning images inside the figure will be left as
            an exercise for the user.
        aspect : str or numeric, optional
            If 'auto', aspect ratio is auto determined, subject to min_asp.
            If 'square', image will be forced onto square display.
            If 'equal', aspect ratio of 1 will be enforced.
            If float (or int/long), given value will be used.
        min_asp : float, optional
            Minimum aspect ratio to be used when plotting images
        namefrac_thresh : float, optional
            Threshold to use for auto-labeling. This parameter controls how
            much of the titles must be the same for the auto-shortening of
            labels to activate. Can vary from 0 to 1. Smaller values
            encourage shortening of titles by auto-labeling, while larger
            values will require more overlap in titles before activing the
            auto-label code.
        fig : mpl figure, optional
            If set, the images will be plotted to an existing MPL figure
        vmin, vmax : scalar or list of scalar, optional, default: None
            If list of scalar, the length should match the number of images to
            show.
            A list of scalar is not compatible with a single colorbar.
            See vmin, vmax of matplotlib.imshow() for more details.
        *args, **kwargs, optional
            Additional arguments passed to matplotlib.imshow()

        Returns
        -------
        axes_list : list
            a list of subplot axes that hold the images

        See Also
        --------
        plot_spectra : Plotting of multiple spectra
        plot_signals : Plotting of multiple signals
        plot_histograms : Compare signal histograms

        Notes
        -----
        `interpolation` is a useful parameter to provide as a keyword
        argument to control how the space between pixels is interpolated. A
        value of ``'nearest'`` will cause no interpolation between pixels.

        `tight_layout` is known to be quite brittle, so an option is provided
        to disable it. Turn this option off if output is not as expected,
        or try adjusting `label`, `labelwrap`, or `per_row`

    """
    def __check_single_colorbar(cbar):
        if cbar is 'single':
            raise ValueError('Cannot use a single colorbar with multiple '
                             'colormaps. Please check for compatible '
                             'arguments.')

    from hyperspy.drawing.widgets import ScaleBar
    from hyperspy.misc import rgb_tools
    from hyperspy.signal import BaseSignal

    # Check that we have a hyperspy signal
    im = [images] if not isinstance(images, (list, tuple)) else images
    for image in im:
        if not isinstance(image, BaseSignal):
            raise ValueError("`images` must be a list of image signals or a "
                             "multi-dimensional signal."
                             " " + repr(type(images)) + " was given.")

    # If input is >= 1D signal (e.g. for multi-dimensional plotting),
    # copy it and put it in a list so labeling works out as (x,y) when plotting
    if isinstance(images,
                  BaseSignal) and images.axes_manager.navigation_dimension > 0:
        images = [images._deepcopy_with_new_data(images.data)]

    n = 0
    for i, sig in enumerate(images):
        if sig.axes_manager.signal_dimension != 2:
            raise ValueError("This method only plots signals that are images. "
                             "The signal dimension must be equal to 2. "
                             "The signal at position " + repr(i) +
                             " was " + repr(sig) + ".")
        # increment n by the navigation size, or by 1 if the navigation size is
        # <= 0
        n += (sig.axes_manager.navigation_size
              if sig.axes_manager.navigation_size > 0
              else 1)

    # If no cmap given, get default colormap from pyplot:
    if cmap is None:
        cmap = [plt.get_cmap().name]
    elif cmap == 'mpl_colors':
        for n_color, c in enumerate(mpl.rcParams['axes.prop_cycle']):
            make_cmap(colors=['#000000', c['color']],
                      name='mpl{}'.format(n_color))
        cmap = ['mpl{}'.format(i) for i in
                range(len(mpl.rcParams['axes.prop_cycle']))]
        __check_single_colorbar(colorbar)
    # cmap is list, tuple, or something else iterable (but not string):
    elif hasattr(cmap, '__iter__') and not isinstance(cmap, str):
        try:
            cmap = [c.name for c in cmap]  # convert colormap to string
        except AttributeError:
            cmap = [c for c in cmap]   # c should be string if not colormap
        __check_single_colorbar(colorbar)
    elif isinstance(cmap, mpl.colors.Colormap):
        cmap = [cmap.name]   # convert single colormap to list with string
    elif isinstance(cmap, str):
        cmap = [cmap]  # cmap is single string, so make it a list
    else:
        # Didn't understand cmap input, so raise error
        raise ValueError('The provided cmap value was not understood. Please '
                         'check input values.')

    # If any of the cmaps given are diverging, and auto-centering, set the
    # appropriate flag:
    if centre_colormap == "auto":
        centre_colormaps = []
        for c in cmap:
            if c in MPL_DIVERGING_COLORMAPS:
                centre_colormaps.append(True)
            else:
                centre_colormaps.append(False)
    # if it was True, just convert to list
    elif centre_colormap:
        centre_colormaps = [True]
    # likewise for false
    elif not centre_colormap:
        centre_colormaps = [False]

    # finally, convert lists to cycle generators for adaptive length:
    centre_colormaps = itertools.cycle(centre_colormaps)
    cmap = itertools.cycle(cmap)

    def _check_arg(arg, default_value, arg_name):
        if isinstance(arg, list):
            if len(arg) != n:
                _logger.warning('The provided {} values are ignored because the '
                                'length of the list does not match the number of '
                                'images'.format(arg_name))
                arg = [default_value] * n
        else:
            arg = [arg] * n
        return arg
    vmin = _check_arg(vmin, None, 'vmin')
    vmax = _check_arg(vmax, None, 'vmax')
    saturated_pixels = _check_arg(saturated_pixels, 0, 'saturated_pixels')

    # Sort out the labeling:
    div_num = 0
    all_match = False
    shared_titles = False
    user_labels = False

    if label is None:
        pass
    elif label is 'auto':
        # Use some heuristics to try to get base string of similar titles

        # in case of single image
        if isinstance(images, list) or len(images) > 1:
            label_list = [x.metadata.General.title for x in images]
        else:
            label_list = [images.metadata.General.title]

        # Find the shortest common string between the image titles
        # and pull that out as the base title for the sequence of images
        # array in which to store arrays
        res = np.zeros((len(label_list), len(label_list[0]) + 1))
        res[:, 0] = 1

        # j iterates the strings
        for j in range(len(label_list)):
            # i iterates length of substring test
            for i in range(1, len(label_list[0]) + 1):
                # stores whether or not characters in title match
                res[j, i] = label_list[0][:i] in label_list[j]

        # sum up the results (1 is True, 0 is False) and create
        # a substring based on the minimum value (this will be
        # the "smallest common string" between all the titles
        if res.all():
            basename = label_list[0]
            div_num = len(label_list[0])
            all_match = True
        else:
            div_num = int(min(np.sum(res, 1)))
            basename = label_list[0][:div_num - 1]
            all_match = False

        # trim off any '(' or ' ' characters at end of basename
        if div_num > 1:
            while True:
                if basename[len(basename) - 1] == '(':
                    basename = basename[:-1]
                elif basename[len(basename) - 1] == ' ':
                    basename = basename[:-1]
                else:
                    break

        # namefrac is ratio of length of basename to the image name
        # if it is high (e.g. over 0.5), we can assume that all images
        # share the same base
        if len(label_list[0]) > 0:
            namefrac = float(len(basename)) / len(label_list[0])
        else:
            # If label_list[0] is empty, it means there was probably no
            # title set originally, so nothing to share
            namefrac = 0

        if namefrac > namefrac_thresh:
            # there was a significant overlap of label beginnings
            shared_titles = True
            # only use new suptitle if one isn't specified already
            if suptitle is None:
                suptitle = basename

        else:
            # there was not much overlap, so default back to 'titles' mode
            shared_titles = False
            label = 'titles'
            div_num = 0

    elif label is 'titles':
        # Set label_list to each image's pre-defined title
        label_list = [x.metadata.General.title for x in images]

    elif isinstance(label, str):
        # Set label_list to an indexed list, based off of label
        label_list = [label + " " + repr(num) for num in range(n)]

    elif isinstance(label, list) and all(
            isinstance(x, str) for x in label):
        label_list = label
        user_labels = True
        # If list of labels is longer than the number of images, just use the
        # first n elements
        if len(label_list) > n:
            del label_list[n:]
        if len(label_list) < n:
            label_list *= (n // len(label_list)) + 1
            del label_list[n:]

    else:
        raise ValueError("Did not understand input of labels.")

    # Determine appropriate number of images per row
    rows = int(np.ceil(n / float(per_row)))
    if n < per_row:
        per_row = n

    # Set overall figure size and define figure (if not pre-existing)
    if fig is None:
        k = max(plt.rcParams['figure.figsize']) / max(per_row, rows)
        f = plt.figure(figsize=(tuple(k * i for i in (per_row, rows))))
    else:
        f = fig

    # Initialize list to hold subplot axes
    axes_list = []

    # Initialize list of rgb tags
    isrgb = [False] * len(images)

    # Check to see if there are any rgb images in list
    # and tag them using the isrgb list
    for i, img in enumerate(images):
        if rgb_tools.is_rgbx(img.data):
            isrgb[i] = True

    # Determine how many non-rgb Images there are
    non_rgb = list(itertools.compress(images, [not j for j in isrgb]))
    if len(non_rgb) is 0 and colorbar is not None:
        colorbar = None
        warnings.warn("Sorry, colorbar is not implemented for RGB images.")

    # Find global min and max values of all the non-rgb images for use with
    # 'single' scalebar
    if colorbar is 'single':
        # get a g_saturated_pixels from saturated_pixels
        if isinstance(saturated_pixels, list):
            g_saturated_pixels = min(np.array([v for v in saturated_pixels]))
        else:
            g_saturated_pixels = saturated_pixels

        # estimate a g_vmin and g_max from saturated_pixels
        g_vmin, g_vmax = contrast_stretching(np.concatenate(
            [i.data.flatten() for i in non_rgb]), g_saturated_pixels)

        # if vmin and vmax are provided, override g_min and g_max
        if isinstance(vmin, list):
            _logger.warning('vmin have to be a scalar to be compatible with a '
                            'single colorbar')
        else:
            g_vmin = vmin if vmin is not None else g_vmin
        if isinstance(vmax, list):
            _logger.warning('vmax have to be a scalar to be compatible with a '
                            'single colorbar')
        else:
            g_vmax = vmax if vmax is not None else g_vmax
        if next(centre_colormaps):
            g_vmin, g_vmax = centre_colormap_values(g_vmin, g_vmax)

    # Check if we need to add a scalebar for some of the images
    if isinstance(scalebar, list) and all(isinstance(x, int)
                                          for x in scalebar):
        scalelist = True
    else:
        scalelist = False

    idx = 0
    ax_im_list = [0] * len(isrgb)
    # Loop through each image, adding subplot for each one
    for i, ims in enumerate(images):
        # Get handles for the signal axes and axes_manager
        axes_manager = ims.axes_manager
        if axes_manager.navigation_dimension > 0:
            ims = ims._deepcopy_with_new_data(ims.data)
        for j, im in enumerate(ims):
            ax = f.add_subplot(rows, per_row, idx + 1)
            axes_list.append(ax)
            data = im.data
            centre = next(centre_colormaps)   # get next value for centreing

            # Enable RGB plotting
            if rgb_tools.is_rgbx(data):
                data = rgb_tools.rgbx2regular_array(data, plot_friendly=True)
                l_vmin, l_vmax = None, None
            else:
                data = im.data
                # Find min and max for contrast
                l_vmin, l_vmax = contrast_stretching(
                    data, saturated_pixels[idx])
                l_vmin = vmin[idx] if vmin[idx] is not None else l_vmin
                l_vmax = vmax[idx] if vmax[idx] is not None else l_vmax
                if centre:
                    l_vmin, l_vmax = centre_colormap_values(l_vmin, l_vmax)

            # Remove NaNs (if requested)
            if no_nans:
                data = np.nan_to_num(data)

            # Get handles for the signal axes and axes_manager
            axes_manager = im.axes_manager
            axes = axes_manager.signal_axes

            # Set dimensions of images
            xaxis = axes[0]
            yaxis = axes[1]

            extent = (
                xaxis.low_value,
                xaxis.high_value,
                yaxis.high_value,
                yaxis.low_value,
            )

            if not isinstance(aspect, (int, float)) and aspect not in [
                    'auto', 'square', 'equal']:
                _logger.warning("Did not understand aspect ratio input. "
                                "Using 'auto' as default.")
                aspect = 'auto'

            if aspect is 'auto':
                if float(yaxis.size) / xaxis.size < min_asp:
                    factor = min_asp * float(xaxis.size) / yaxis.size
                elif float(yaxis.size) / xaxis.size > min_asp ** -1:
                    factor = min_asp ** -1 * float(xaxis.size) / yaxis.size
                else:
                    factor = 1
                asp = np.abs(factor * float(xaxis.scale) / yaxis.scale)
            elif aspect is 'square':
                asp = abs(extent[1] - extent[0]) / abs(extent[3] - extent[2])
            elif aspect is 'equal':
                asp = 1
            elif isinstance(aspect, (int, float)):
                asp = aspect
            if 'interpolation' not in kwargs.keys():
                kwargs['interpolation'] = 'nearest'

            # Get colormap for this image:
            cm = next(cmap)

            # Plot image data, using vmin and vmax to set bounds,
            # or allowing them to be set automatically if using individual
            # colorbars
            if colorbar is 'single' and not isrgb[i]:
                axes_im = ax.imshow(data,
                                    cmap=cm,
                                    extent=extent,
                                    vmin=g_vmin, vmax=g_vmax,
                                    aspect=asp,
                                    *args, **kwargs)
                ax_im_list[i] = axes_im
            else:
                axes_im = ax.imshow(data,
                                    cmap=cm,
                                    extent=extent,
                                    vmin=l_vmin,
                                    vmax=l_vmax,
                                    aspect=asp,
                                    *args, **kwargs)
                ax_im_list[i] = axes_im

            # If an axis trait is undefined, shut off :
            if isinstance(xaxis.units, trait_base._Undefined) or  \
                    isinstance(yaxis.units, trait_base._Undefined) or \
                    isinstance(xaxis.name, trait_base._Undefined) or \
                    isinstance(yaxis.name, trait_base._Undefined):
                if axes_decor is 'all':
                    _logger.warning(
                        'Axes labels were requested, but one '
                        'or both of the '
                        'axes units and/or name are undefined. '
                        'Axes decorations have been set to '
                        '\'ticks\' instead.')
                    axes_decor = 'ticks'
            # If all traits are defined, set labels as appropriate:
            else:
                ax.set_xlabel(axes[0].name + " axis (" + axes[0].units + ")")
                ax.set_ylabel(axes[1].name + " axis (" + axes[1].units + ")")

            if label:
                if all_match:
                    title = ''
                elif shared_titles:
                    title = label_list[i][div_num - 1:]
                else:
                    if len(ims) == n:
                        # This is true if we are plotting just 1
                        # multi-dimensional Signal2D
                        title = label_list[idx]
                    elif user_labels:
                        title = label_list[idx]
                    else:
                        title = label_list[i]

                if ims.axes_manager.navigation_size > 1 and not user_labels:
                    title += " %s" % str(ims.axes_manager.indices)

                ax.set_title(textwrap.fill(title, labelwrap))

            # Set axes decorations based on user input
            set_axes_decor(ax, axes_decor)

            # If using independent colorbars, add them
            if colorbar is 'multi' and not isrgb[i]:
                div = make_axes_locatable(ax)
                cax = div.append_axes("right", size="5%", pad=0.05)
                plt.colorbar(axes_im, cax=cax)

            # Add scalebars as necessary
            if (scalelist and idx in scalebar) or scalebar is 'all':
                ax.scalebar = ScaleBar(
                    ax=ax,
                    units=axes[0].units,
                    color=scalebar_color,
                )
            idx += 1

    # If using a single colorbar, add it, and do tight_layout, ensuring that
    # a colorbar is only added based off of non-rgb Images:
    if colorbar is 'single':
        foundim = None
        for i in range(len(isrgb)):
            if (not isrgb[i]) and foundim is None:
                foundim = i

        if foundim is not None:
            f.subplots_adjust(right=0.8)
            cbar_ax = f.add_axes([0.9, 0.1, 0.03, 0.8])
            f.colorbar(ax_im_list[foundim], cax=cbar_ax)
            if tight_layout:
                # tight_layout, leaving room for the colorbar
                plt.tight_layout(rect=[0, 0, 0.9, 1])
        elif tight_layout:
            plt.tight_layout()

    elif tight_layout:
        plt.tight_layout()

    # Set top bounds for shared titles and add suptitle
    if suptitle:
        f.subplots_adjust(top=0.85)
        f.suptitle(suptitle, fontsize=suptitle_fontsize)

    # If we want to plot scalebars, loop through the list of axes and add them
    if scalebar is None or scalebar is False:
        # Do nothing if no scalebars are called for
        pass
    elif scalebar is 'all':
        # scalebars were taken care of in the plotting loop
        pass
    elif scalelist:
        # scalebars were taken care of in the plotting loop
        pass
    else:
        raise ValueError("Did not understand scalebar input. Must be None, "
                         "\'all\', or list of ints.")

    # Adjust subplot spacing according to user's specification
    if padding is not None:
        plt.subplots_adjust(**padding)

    return axes_list


def set_axes_decor(ax, axes_decor):
    if axes_decor is 'off':
        ax.axis('off')
    elif axes_decor is 'ticks':
        ax.set_xlabel('')
        ax.set_ylabel('')
    elif axes_decor is 'all':
        pass
    elif axes_decor is None:
        ax.set_xlabel('')
        ax.set_ylabel('')
        ax.set_xticklabels([])
        ax.set_yticklabels([])


def make_cmap(colors, name='my_colormap', position=None,
              bit=False, register=True):
    """
    Create a matplotlib colormap with customized colors, optionally registering
    it with matplotlib for simplified use.

    Adapted from Chris Slocum's code at:
    https://github.com/CSlocumWX/custom_colormap/blob/master/custom_colormaps.py
    and used under the terms of that code's BSD-3 license

    Parameters
    ----------
    colors : iterable
        list of either tuples containing rgb values, or html strings
        Colors should be arranged so that the first color is the lowest
        value for the colorbar and the last is the highest.
    name : str
        name of colormap to use when registering with matplotlib
    position : None or iterable
        list containing the values (from [0,1]) that dictate the position
        of each color within the colormap. If None (default), the colors
        will be equally-spaced within the colorbar.
    bit : boolean
        True if RGB colors are given in 8-bit [0 to 255] or False if given
        in arithmetic basis [0 to 1] (default)
    register : boolean
        switch to control whether or not to register the custom colormap
        with matplotlib in order to enable use by just the name string
    """
    def _html_color_to_rgb(color_string):
        """ convert #RRGGBB to an (R, G, B) tuple """
        color_string = color_string.strip()
        if color_string[0] == '#':
            color_string = color_string[1:]
        if len(color_string) != 6:
            raise ValueError(
                "input #{} is not in #RRGGBB format".format(color_string))
        r, g, b = color_string[:2], color_string[2:4], color_string[4:]
        r, g, b = [int(n, 16) / 255 for n in (r, g, b)]
        return r, g, b

    bit_rgb = np.linspace(0, 1, 256)

    if position is None:
        position = np.linspace(0, 1, len(colors))
    else:
        if len(position) != len(colors):
            raise ValueError("position length must be the same as colors")
        elif position[0] != 0 or position[-1] != 1:
            raise ValueError("position must start with 0 and end with 1")

    cdict = {'red': [], 'green': [], 'blue': []}

    for pos, color in zip(position, colors):
        if isinstance(color, str):
            color = _html_color_to_rgb(color)

        elif bit:
            color = (bit_rgb[color[0]],
                     bit_rgb[color[1]],
                     bit_rgb[color[2]])

        cdict['red'].append((pos, color[0], color[0]))
        cdict['green'].append((pos, color[1], color[1]))
        cdict['blue'].append((pos, color[2], color[2]))

    cmap = mpl.colors.LinearSegmentedColormap(name, cdict, 256)

    if register:
        mpl.cm.register_cmap(name, cmap)
    return cmap


def plot_spectra(
        spectra,
        style='overlap',
        color=None,
        line_style=None,
        padding=1.,
        legend=None,
        legend_picking=True,
        legend_loc='upper right',
        fig=None,
        ax=None,
        **kwargs):
    """Plot several spectra in the same figure.

    Extra keyword arguments are passed to `matplotlib.figure`.

    Parameters
    ----------
    spectra : iterable object
        Ordered spectra list to plot. If `style` is "cascade" or "mosaic"
        the spectra can have different size and axes.
    style : {'overlap', 'cascade', 'mosaic', 'heatmap'}
        The style of the plot.
    color : matplotlib color or a list of them or `None`
        Sets the color of the lines of the plots (no action on 'heatmap').
        If a list, if its length is less than the number of spectra to plot,
        the colors will be cycled. If `None`, use default matplotlib color
        cycle.
    line_style: matplotlib line style or a list of them or `None`
        Sets the line style of the plots (no action on 'heatmap').
        The main line style are '-','--','steps','-.',':'.
        If a list, if its length is less than the number of
        spectra to plot, line_style will be cycled. If
        If `None`, use continuous lines, eg: ('-','--','steps','-.',':')
    padding : float, optional, default 0.1
        Option for "cascade". 1 guarantees that there is not overlapping.
        However, in many cases a value between 0 and 1 can produce a tighter
        plot without overlapping. Negative values have the same effect but
        reverse the order of the spectra without reversing the order of the
        colors.
    legend: None or list of str or 'auto'
       If list of string, legend for "cascade" or title for "mosaic" is
       displayed. If 'auto', the title of each spectra (metadata.General.title)
       is used.
    legend_picking: bool
        If true, a spectrum can be toggle on and off by clicking on
        the legended line.
    legend_loc : str or int
        This parameter controls where the legend is placed on the figure;
        see the pyplot.legend docstring for valid values
    fig : matplotlib figure or None
        If None, a default figure will be created. Specifying fig will
        not work for the 'heatmap' style.
    ax : matplotlib ax (subplot) or None
        If None, a default ax will be created. Will not work for 'mosaic'
        or 'heatmap' style.
    **kwargs
        remaining keyword arguments are passed to matplotlib.figure() or
        matplotlib.subplots(). Has no effect on 'heatmap' style.

    Example
    -------
    >>> s = hs.load("some_spectra")
    >>> hs.plot.plot_spectra(s, style='cascade', color='red', padding=0.5)

    To save the plot as a png-file

    >>> hs.plot.plot_spectra(s).figure.savefig("test.png")

    Returns
    -------
    ax: matplotlib axes or list of matplotlib axes
        An array is returned when `style` is "mosaic".

    """
    import hyperspy.signal

    def _reverse_legend(ax_, legend_loc_):
        """
        Reverse the ordering of a matplotlib legend (to be more consistent
        with the default ordering of plots in the 'cascade' and 'overlap'
        styles

        Parameters
        ----------
        ax_: matplotlib axes

        legend_loc_: str or int
            This parameter controls where the legend is placed on the
            figure; see the pyplot.legend docstring for valid values
        """
        l = ax_.get_legend()
        labels = [lb.get_text() for lb in list(l.get_texts())]
        handles = l.legendHandles
        ax_.legend(handles[::-1], labels[::-1], loc=legend_loc_)

    # Before v1.3 default would read the value from prefereces.
    if style == "default":
        style = "overlap"

    if color is not None:
        if isinstance(color, str):
            color = itertools.cycle([color])
        elif hasattr(color, "__iter__"):
            color = itertools.cycle(color)
        else:
            raise ValueError("Color must be None, a valid matplotlib color "
                             "string or a list of valid matplotlib colors.")
    else:
        if LooseVersion(mpl.__version__) >= "1.5.3":
            color = itertools.cycle(
                plt.rcParams['axes.prop_cycle'].by_key()["color"])
        else:
            color = itertools.cycle(plt.rcParams['axes.color_cycle'])

    if line_style is not None:
        if isinstance(line_style, str):
            line_style = itertools.cycle([line_style])
        elif hasattr(line_style, "__iter__"):
            line_style = itertools.cycle(line_style)
        else:
            raise ValueError("line_style must be None, a valid matplotlib"
                             " line_style string or a list of valid matplotlib"
                             " line_style.")
    else:
        line_style = ['-'] * len(spectra)

    if legend is not None:
        if isinstance(legend, str):
            if legend == 'auto':
                legend = [spec.metadata.General.title for spec in spectra]
            else:
                raise ValueError("legend must be None, 'auto' or a list of"
                                 " string")

        elif hasattr(legend, "__iter__"):
            legend = itertools.cycle(legend)

    if style == 'overlap':
        if fig is None:
            fig = plt.figure(**kwargs)
        if ax is None:
            ax = fig.add_subplot(111)
        _make_overlap_plot(spectra,
                           ax,
                           color=color,
                           line_style=line_style,)
        if legend is not None:
            plt.legend(legend, loc=legend_loc)
            _reverse_legend(ax, legend_loc)
            if legend_picking is True:
                animate_legend(figure=fig)
    elif style == 'cascade':
        if fig is None:
            fig = plt.figure(**kwargs)
        if ax is None:
            ax = fig.add_subplot(111)
        _make_cascade_subplot(spectra,
                              ax,
                              color=color,
                              line_style=line_style,
                              padding=padding)
        if legend is not None:
            plt.legend(legend, loc=legend_loc)
            _reverse_legend(ax, legend_loc)
    elif style == 'mosaic':
        default_fsize = plt.rcParams["figure.figsize"]
        figsize = (default_fsize[0], default_fsize[1] * len(spectra))
        fig, subplots = plt.subplots(
            len(spectra), 1, figsize=figsize, **kwargs)
        if legend is None:
            legend = [legend] * len(spectra)
        for spectrum, ax, color, line_style, legend in zip(
                spectra, subplots, color, line_style, legend):
            _plot_spectrum(spectrum, ax, color=color, line_style=line_style)
            ax.set_ylabel('Intensity')
            if legend is not None:
                ax.set_title(legend)
            if not isinstance(spectra, hyperspy.signal.BaseSignal):
                _set_spectrum_xlabel(spectrum, ax)
        if isinstance(spectra, hyperspy.signal.BaseSignal):
            _set_spectrum_xlabel(spectrum, ax)
        fig.tight_layout()

    elif style == 'heatmap':
        if not isinstance(spectra, hyperspy.signal.BaseSignal):
            import hyperspy.utils
            spectra = hyperspy.utils.stack(spectra)
        with spectra.unfolded():
            ax = _make_heatmap_subplot(spectra)
            ax.set_ylabel('Spectra')
    ax = ax if style != "mosaic" else subplots

    return ax


def animate_legend(figure='last'):
    """Animate the legend of a figure.

    A spectrum can be toggle on and off by clicking on the legended line.

    Parameters
    ----------

    figure: 'last' | matplotlib.figure
        If 'last' pick the last figure

    Note
    ----

    Code inspired from legend_picking.py in the matplotlib gallery

    """
    if figure == 'last':
        figure = plt.gcf()
        ax = plt.gca()
    else:
        ax = figure.axes[0]
    lines = ax.lines
    lined = dict()
    leg = ax.get_legend()
    for legline, origline in zip(leg.get_lines(), lines):
        legline.set_picker(5)  # 5 pts tolerance
        lined[legline] = origline

    def onpick(event):
        # on the pick event, find the orig line corresponding to the
        # legend proxy line, and toggle the visibility
        legline = event.artist
        origline = lined[legline]
        vis = not origline.get_visible()
        origline.set_visible(vis)
        # Change the alpha on the line in the legend so we can see what lines
        # have been toggled
        if vis:
            legline.set_alpha(1.0)
        else:
            legline.set_alpha(0.2)
        figure.canvas.draw_idle()

    figure.canvas.mpl_connect('pick_event', onpick)


def plot_histograms(signal_list,
                    bins='freedman',
                    range_bins=None,
                    color=None,
                    line_style=None,
                    legend='auto',
                    fig=None,
                    **kwargs):
    """Plot the histogram of every signal in the list in the same figure.

    This function creates a histogram for each signal and plot the list with
    the `utils.plot.plot_spectra` function.

    Parameters
    ----------
    signal_list : iterable
        Ordered spectra list to plot. If `style` is "cascade" or "mosaic"
        the spectra can have different size and axes.
    bins : int or list or str, optional
        If bins is a string, then it must be one of:
        'knuth' : use Knuth's rule to determine bins
        'scotts' : use Scott's rule to determine bins
        'freedman' : use the Freedman-diaconis rule to determine bins
        'blocks' : use bayesian blocks for dynamic bin widths
    range_bins : tuple or None, optional.
        the minimum and maximum range for the histogram. If not specified,
        it will be (x.min(), x.max())
    color : valid matplotlib color or a list of them or `None`, optional.
        Sets the color of the lines of the plots. If a list, if its length is
        less than the number of spectra to plot, the colors will be cycled. If
        If `None`, use default matplotlib color cycle.
    line_style: valid matplotlib line style or a list of them or `None`,
    optional.
        The main line style are '-','--','steps','-.',':'.
        If a list, if its length is less than the number of
        spectra to plot, line_style will be cycled. If
        If `None`, use continuous lines, eg: ('-','--','steps','-.',':')
    legend: None or list of str or 'auto', optional.
       Display a legend. If 'auto', the title of each spectra
       (metadata.General.title) is used.
    legend_picking: bool, optional.
        If true, a spectrum can be toggle on and off by clicking on
        the legended line.
    fig : matplotlib figure or None, optional.
        If None, a default figure will be created.
    **kwargs
        other keyword arguments (weight and density) are described in
        np.histogram().
    Example
    -------
    Histograms of two random chi-square distributions
    >>> img = hs.signals.Signal2D(np.random.chisquare(1,[10,10,100]))
    >>> img2 = hs.signals.Signal2D(np.random.chisquare(2,[10,10,100]))
    >>> hs.plot.plot_histograms([img,img2],legend=['hist1','hist2'])

    Returns
    -------
    ax: matplotlib axes or list of matplotlib axes
        An array is returned when `style` is "mosaic".

    """
    hists = []
    for obj in signal_list:
        hists.append(obj.get_histogram(bins=bins,
                                       range_bins=range_bins, **kwargs))
    if line_style is None:
        line_style = 'steps'
    return plot_spectra(hists, style='overlap', color=color,
                        line_style=line_style, legend=legend, fig=fig)<|MERGE_RESOLUTION|>--- conflicted
+++ resolved
@@ -30,10 +30,7 @@
 from distutils.version import LooseVersion
 import logging
 
-<<<<<<< HEAD
-
-=======
->>>>>>> ba8021c9
+
 _logger = logging.getLogger(__name__)
 
 
