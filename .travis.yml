--- conflicted
+++ resolved
@@ -6,11 +6,7 @@
   - 3.5
 
 env:
-<<<<<<< HEAD
-  - DEPS="nose numpy scipy matplotlib ipython h5py sympy scikit-learn dill natsort"
-=======
-  - DEPS="nose numpy scipy matplotlib traits traitsui ipython h5py sympy scikit-learn dill mock"
->>>>>>> 5ddf3e34
+  - DEPS="nose numpy scipy matplotlib ipython h5py sympy scikit-learn dill natsort mock"
 
 install:
   - conda create -n testenv --yes python=$TRAVIS_PYTHON_VERSION
@@ -20,6 +16,8 @@
   - pip install coverage coveralls traits traitsui
   # The following two lines set hyperspy to run headless. This is a temporary
   # workaround until we fix hyperspy so that this is not required.
+  - mkdir ~/.hyperspy
+  - printf "[General]\ndefault_toolkit = None" > ~/.hyperspy/hyperspyrc
   - python setup.py install
 
 before_install:
