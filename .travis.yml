--- conflicted
+++ resolved
@@ -6,14 +6,9 @@
     - ENV=conda
     - MINIMAL_ENV=false
     - DEPS="numpy ipython scipy matplotlib traits natsort requests tqdm sympy dill h5py python-dateutil ipyparallel dask scikit-image pint numexpr statsmodels sparse imageio pyyaml PTable tifffile"
-<<<<<<< HEAD
     - DEPS_OPTIONAL="scikit-learn mrcz numba cython pyUSID"
     - DEPS_DOC="sphinx sphinx_rtd_theme"
-    - TEST_DEPS="pytest pytest-cov pytest-mpl wheel"
-=======
-    - DEPS_OPTIONAL="scikit-learn mrcz numba cython"
     - TEST_DEPS="pytest pytest-cov codecov pytest-mpl wheel"
->>>>>>> bd7461a6
     - MPLBACKEND="agg"
     - TEST_ARG_OPT="--mpl"
     - FAIL_ON_EXTERNAL_DEPRECATION=false
