﻿
Tools: the Signal class
***********************

The Signal class and its subclasses
-----------------------------------

.. WARNING::
    This subsection can be a bit confusing for beginners.
    Do not worry if you do not understand it all.


HyperSpy stores the data in the :py:class:`~.signal.BaseSignal` class, that is
the object that you get when e.g. you load a single file using
:py:func:`~.io.load`. Most of the data analysis functions are also contained in
this class or its specialized subclasses. The :py:class:`~.signal.BaseSignal`
class contains general functionality that is available to all the subclasses.
The subclasses provide functionality that is normally specific to a particular
type of data, e.g. the :py:class:`~._signals.signal1d.Signal1D` class provides
common functionality to deal with one-dimensional (e.g. spectral) data and
:py:class:`~._signals.eels.EELSSpectrum` (which is a subclass of
:py:class:`~._signals.signal1d.Signal1D`) adds extra functionality to the
:py:class:`~._signals.signal1d.Signal1D` class for electron energy-loss
spectroscopy data analysis.

.. versionchanged:: 1.0.0

Currently the following signal subclasses are available:

* :py:class:`~._signals.signal1d.Signal1D`
* :py:class:`~._signals.signal2d.Signal2D`
* :py:class:`~._signals.complex_signal.ComplexSignal`
* :py:class:`~._signals.complex_signal1d.ComplexSignal1D`
* :py:class:`~._signals.complex_signal2d.ComplexSignal2D`
* :py:class:`~._signals.eels.EELSSpectrum`
* :py:class:`~._signals.eds_tem.EDSTEMSpectrum`
* :py:class:`~._signals.eds_sem.EDSSEMSpectrum`

Note that in HyperSpy 1.0.0 the :py:class:`~._signals.signal1D.Signal1D` and
:py:class:`~._signals.image.Signal2D` classes deprecated the old `Spectrum`
and `Image` classes.


The :py:mod:`~.signals` module, which contains all available signal subclasses,
is imported in the user namespace when loading hyperspy. In the following
example we create a Signal2D instance from a 2D numpy array:

.. code-block:: python

    >>> im = hs.signals.Signal2D(np.random.random((64,64)))


The different signals store other objects in what are called attributes. For
examples, the data is stored in a numpy array in the
:py:attr:`~.signal.BaseSignal.data` attribute, the original parameters in the
:py:attr:`~.signal.BaseSignal.original_metadata` attribute, the mapped parameters
in the :py:attr:`~.signal.BaseSignal.metadata` attribute and the axes
information (including calibration) can be accessed (and modified) in the
:py:attr:`~.signal.BaseSignal.axes_manager` attribute.


.. _transforming.signal:

Transforming between signal subclasses
^^^^^^^^^^^^^^^^^^^^^^^^^^^^^^^^^^^^^^

The different subclasses are characterized by three
:py:attr:`~.signal.BaseSignal.metadata` attributes (see the table and diagram below):

`record_by`
    Can be "spectrum", "image" or "", the latter meaning undefined and describes
    the way the data is arranged in memory. It is possible to transform any non-complex
    :py:class:`~.signal.BaseSignal` subclass to a :py:class:`~._signals.signal1d.Signal1D`
    or :py:class:`~._signals.signal2d.Signal2D` subclass using the following
    :py:class:`~.signal.BaseSignal` methods: :py:meth:`~.signal.BaseSignal.as_signal2D`
    and :py:meth:`~.signal.BaseSignal.as_signal1D`. In addition
    :py:class:`~._signals.signal1d.Signal1D` instances can be transformed into
    two-dimensional signals using :py:meth:`~._signals.signal1d.Signal1D.to_signal2D`
    and two-dimensional instances transformed into one dimensional instances using
    :py:meth:`~._signals.signal2d.Signal2D.to_signal1D`. When transforming between
    one and two dimensinoal signal classes the order in which the data array is stored
    in memory is modified to improve performance. Also, some functions, e.g. plotting
    or decomposing, will behave differently.

`signal_type`
    Describes the nature of the signal. It can be any string, normally the
    acronym associated with a particular signal. In certain cases HyperSpy provides
    features that are only available for a particular signal type through
    :py:class:`~.signal.BaseSignal` subclasses. The :py:class:`~.signal.BaseSignal` method
    :py:meth:`~.signal.BaseSignal.set_signal_type` changes the signal_type in place, which
    may result in a :py:class:`~.signal.BaseSignal` subclass transformation.


Furthermore, the `dtype` of the signal data also affects the subclass assignment. There are
e.g. specialised signal subclasses to handle complex data (see the following diagram).


.. figure::  images/HyperSpySignalOverview.png
  :align:   center
  :width:   500

  Diagram showing the inheritance structure of the different subclasses


.. table:: BaseSignal subclass :py:attr:`~.signal.BaseSignal.metadata` attributes.

<<<<<<< HEAD
    +---------------------------------------------------------------+-----------+---------------+---------------+---------+
    |                      BaseSignal subclass                      | record_by |  signal_type  | signal_origin |  dtype  |
    +===============================================================+===========+===============+===============+=========+
    |                 :py:class:`~.signal.BaseSignal`               |     -     |       -       |       -       |  real   |
    +---------------------------------------------------------------+-----------+---------------+---------------+---------+
    |           :py:class:`~._signals.signal1d.Signal1D`            | spectrum  |       -       |       -       |  real   |
    +---------------------------------------------------------------+-----------+---------------+---------------+---------+
    | :py:class:`~._signals.spectrum_simulation.SpectrumSimulation` | spectrum  |       -       |  simulation   |  real   |
    +---------------------------------------------------------------+-----------+---------------+---------------+---------+
    |           :py:class:`~._signals.eels.EELSSpectrum`            | spectrum  |     EELS      |       -       |  real   |
    +---------------------------------------------------------------+-----------+---------------+---------------+---------+
    |           :py:class:`~._signals.eds_sem.EDSSEMSpectrum`       | spectrum  |    EDS_SEM    |       -       |  real   |
    +---------------------------------------------------------------+-----------+---------------+---------------+---------+
    |              :py:class:`~._signals.signal2d.Signal2D`         |   image   |       -       |       -       |  real   |
    +---------------------------------------------------------------+-----------+---------------+---------------+---------+
    |    :py:class:`~._signals.image_simulation.ImageSimulation`    |   image   |       -       |  simulation   |  real   |
    +---------------------------------------------------------------+-----------+---------------+---------------+---------+
    |      :py:class:`~._signals.complex_signal.ComplexSignal`      |     -     |       -       |       -       | complex |
    +---------------------------------------------------------------+-----------+---------------+---------------+---------+
    |    :py:class:`~._signals.complex_signal1d.ComplexSignal1D`    | spectrum  |       -       |       -       | complex |
    +---------------------------------------------------------------+-----------+---------------+---------------+---------+
    |    :py:class:`~._signals.complex_signal2d.ComplexSignal2D`    |   image   |       -       |       -       | complex |
    +---------------------------------------------------------------+-----------+---------------+---------------+---------+
=======
    +---------------------------------------------------------------+-----------+-------------+
    |                      BaseSignal subclass                      | record_by | signal_type |
    +===============================================================+===========+=============+
    |                 :py:class:`~.signal.BaseSignal`               |     -     |      -      |
    +---------------------------------------------------------------+-----------+-------------+
    |           :py:class:`~._signals.signal1d.Signal1D`            | spectrum  |      -      |
    +---------------------------------------------------------------+-----------+-------------+
    | :py:class:`~._signals.spectrum_simulation.SpectrumSimulation` | spectrum  |      -      |
    +---------------------------------------------------------------+-----------+-------------+
    |           :py:class:`~._signals.eels.EELSSpectrum`            | spectrum  |    EELS     |
    +---------------------------------------------------------------+-----------+-------------+
    |           :py:class:`~._signals.eds_sem.EDSSEMSpectrum`       | spectrum  |   EDS_SEM   |
    +---------------------------------------------------------------+-----------+-------------+
    |           :py:class:`~._signals.eds_tem.EDSTEMSpectrum`       | spectrum  |   EDS_TEM   |
    +---------------------------------------------------------------+-----------+-------------+
    |              :py:class:`~._signals.signal2d.Signal2D`         |   image   |      -      |
    +---------------------------------------------------------------+-----------+-------------+
    |    :py:class:`~._signals.image_simulation.ImageSimulation`    |   image   |      -      |
    +---------------------------------------------------------------+-----------+-------------+
>>>>>>> e0fdf665


The following example shows how to transform between different subclasses.

   .. code-block:: python

       >>> s = hs.signals.Signal1D(np.random.random((10,20,100)))
       >>> s
       <Signal1D, title: , dimensions: (20, 10|100)>
       >>> s.metadata
       ├── record_by = spectrum
       ├── signal_type =
       └── title =
       >>> im = s.to_signal2D()
       >>> im
       <Signal2D, title: , dimensions: (100|20, 10)>
       >>> im.metadata
       ├── record_by = image
       ├── signal_type =
       └── title =
       >>> s.set_signal_type("EELS")
       >>> s
       <EELSSpectrum, title: , dimensions: (20, 10|100)>


The navigation and signal dimensions
------------------------------------

HyperSpy can deal with data of arbitrary dimensions. Each dimension is
internally classified as either "navigation" or "signal" and the way this
classification is done determines the behaviour of the signal.

The concept is probably best understood with an example: let's imagine a three
dimensional dataset. This dataset could be an spectrum image acquired by
scanning over a sample in two dimensions. In HyperSpy's terminology the
spectrum dimension would be the signal dimension and the two other dimensions
would be the navigation dimensions. We could see the same dataset as an image
stack instead.  Actually it could has been acquired by capturing two
dimensional images at different wavelengths. Then it would be natural to
identify the two spatial dimensions as the signal dimensions and the wavelength
dimension as the navigation dimension.  However, for data analysis purposes,
one may like to operate with an image stack as if it was a set of spectra or
viceversa. One can easily switch between these two alternative ways of
classifiying the dimensions of a three-dimensional dataset by
:ref:`transforming between BaseSignal subclasses
<transforming.signal>`.

.. NOTE::

    Although each dimension can be arbitrarily classified as "navigation
    dimension" or "signal dimension", for most common tasks there is no need to
    modify HyperSpy's default choice.


.. _signal.binned:

Binned and unbinned signals
---------------------------

.. versionadded:: 0.7

Signals that are a histogram of a probability density function (pdf) should
have the ``signal.metadata.Signal.binned`` attribute set to
``True``. This is because some methods operate differently in signals that are
*binned*.

The default value of the ``binned`` attribute is shown in the
following table:

.. table:: Binned default values for the different subclasses.


    +---------------------------------------------------------------+--------+
    |                       BaseSignal subclass                     | binned |
    +===============================================================+========+
    |                 :py:class:`~.signal.BaseSignal`               | False  |
    +---------------------------------------------------------------+--------+
    |           :py:class:`~._signals.signal1d.Signal1D`            | False  |
    +---------------------------------------------------------------+--------+
    | :py:class:`~._signals.spectrum_simulation.SpectrumSimulation` | False  |
    +---------------------------------------------------------------+--------+
    |           :py:class:`~._signals.eels.EELSSpectrum`            | True   |
    +---------------------------------------------------------------+--------+
    |           :py:class:`~._signals.eds_sem.EDSSEMSpectrum`       | True   |
    +---------------------------------------------------------------+--------+
    |           :py:class:`~._signals.eds_tem.EDSTEMSpectrum`       | True   |
    +---------------------------------------------------------------+--------+
    |              :py:class:`~._signals.signal2d.Signal2D`         | False  |
    +---------------------------------------------------------------+--------+
    |    :py:class:`~._signals.image_simulation.ImageSimulation`    | False  |
    +---------------------------------------------------------------+--------+
    |      :py:class:`~._signals.complex_signal.ComplexSignal`      | False  |
    +---------------------------------------------------------------+--------+
    |    :py:class:`~._signals.complex_signal1d.ComplexSignal1D`    | False  |
    +---------------------------------------------------------------+--------+
    |    :py:class:`~._signals.complex_signal2d.ComplexSignal2D`    | False  |
    +---------------------------------------------------------------+--------+





To change the default value:

.. code-block:: python

    >>> s.metadata.Signal.binned = True

Generic tools
-------------

Below we briefly introduce some of the most commonly used tools (methods). For
more details about a particular method click on its name. For a detailed list
of all the methods available see the :py:class:`~.signal.BaseSignal` documentation.

The methods of this section are available to all the signals. In other chapters
methods that are only available in specialized
subclasses.

Mathematical operations
^^^^^^^^^^^^^^^^^^^^^^^

.. versionchanged:: 1.0

A number of mathematical operations are available
in :py:class:`~.signal.BaseSignal`. Most of them are just wrapped numpy
functions.

The methods that perform mathematical opearation over one or more axis at a
time are:

* :py:meth:`~.signal.BaseSignal.sum`
* :py:meth:`~.signal.BaseSignal.max`
* :py:meth:`~.signal.BaseSignal.min`
* :py:meth:`~.signal.BaseSignal.mean`
* :py:meth:`~.signal.BaseSignal.std`
* :py:meth:`~.signal.BaseSignal.var`

Note that by default all this methods perform the operation over *all*
navigation axes.

Example:

.. code-block:: python

    >>> s = hs.signals.BaseSignal(np.random.random((2,4,6)))
    >>> s.axes_manager[0].name = 'E'
    >>> s
    <BaseSignal, title: , dimensions: (4, 2|6)>
    >>> # by default perform operation over all navigation axes
    >>> s.sum()
    <BaseSignal, title: , dimensions: (|6)>
    >>> # can also pass axes individually
    >>> s.sum('E')
    <BaseSignal, title: , dimensions: (2|6)>
    >>> # or a tuple of axes to operate on, with duplicates, by index or directly
    >>> ans = s.sum((-1, s.axes_manager[1], 'E', 0))
    >>> ans
    <BaseSignal, title: , dimensions: (|1)>
    >>> ans.axes_manager[0]
    <Scalar axis, size: 1>

The following methods operate only on one axis at a time:

* :py:meth:`~.signal.BaseSignal.diff`
* :py:meth:`~.signal.BaseSignal.derivative`
* :py:meth:`~.signal.BaseSignal.integrate_simpson`
* :py:meth:`~.signal.BaseSignal.integrate1D`
* :py:meth:`~.signal.BaseSignal.valuemax`
* :py:meth:`~.signal.BaseSignal.indexmax`

.. versionadded:: 1.0

All numpy ufunc can operate on :py:class:`~.signal.BaseSignal`
instances, for example:

.. code-block:: python

    >>> s = hs.signals.Signal1D([0, 1])
    >>> s.metadata.General.title = "A"
    >>> s
    <Signal1D, title: A, dimensions: (|2)>
    >>> np.exp(s)
    <Signal1D, title: exp(A), dimensions: (|2)>
    >>> np.exp(s).data
    array([ 1.        ,  2.71828183])
    >>> np.power(s, 2)
    <Signal1D, title: power(A, 2), dimensions: (|2)>
    >>> np.add(s, s)
    <Signal1D, title: add(A, A), dimensions: (|2)>
    >>> np.add(hs.signals.Signal1D([0, 1]), hs.signals.Signal1D([0, 1]))
    <Signal1D, title: add(Untitled Signal 1, Untitled Signal 2), dimensions: (|2)>


Notice that the title is automatically updated. When the signal has no title
a new title is automatically generated:

.. code-block:: python

    >>> np.add(hs.signals.Signal1D([0, 1]), hs.signals.Signal1D([0, 1]))
    <Signal1D, title: add(Untitled Signal 1, Untitled Signal 2), dimensions: (|2)>


Functions (other than unfucs) that operate on numpy arrays can also operate
on :py:class:`~.signal.BaseSignal` instances, however they return a numpy
array instead of a :py:class:`~.signal.BaseSignal` instance e.g.:

.. code-block:: python

    >>> np.angle(s)
    array([ 0.,  0.])

.. _signal.indexing:

Indexing
^^^^^^^^
.. versionadded:: 0.6
.. versionchanged:: 0.8.1

Indexing a :py:class:`~.signal.BaseSignal`  provides a powerful, convenient and
Pythonic way to access and modify its data. In HyperSpy indexing is achieved
using ``isig`` and ``inav``, which allow the navigation and signal dimensions
to be indexed independently. The idea is essentially to specify a subset of the
data based on its position in the array and it is therefore essential to know
the convention adopted for specifying that position, which is described here.

Those new to Python may find indexing a somewhat esoteric concept but once
mastered it is one of the most powerful features of Python based code and
greatly simplifies many common tasks. HyperSpy's Signal indexing is similar
to numpy array indexing and those new to Python are encouraged to read the
associated `numpy documentation on the subject  <http://ipython.org/>`_.


Key features of indexing in HyperSpy are as follows (note that some of these
features differ from numpy):

* HyperSpy indexing does:

  + Allow independent indexing of signal and navigation dimensions
  + Support indexing with decimal numbers.
  + Use the image order for indexing i.e. [x, y, z,...] (hyperspy) vs
    [...,z,y,x] (numpy)

* HyperSpy indexing does not:

  + Support indexing using arrays.
  + Allow the addition of new axes using the newaxis object.

The examples below illustrate a range of common indexing tasks.

First consider indexing a single spectrum, which has only one signal dimension
(and no navigation dimensions) so we use ``isig``:

.. code-block:: python

    >>> s = hs.signals.Signal1D(np.arange(10))
    >>> s
    <Signal1D, title: , dimensions: (|10)>
    >>> s.data
    array([0, 1, 2, 3, 4, 5, 6, 7, 8, 9])
    >>> s.isig[0]
    <Signal1D, title: , dimensions: (|1)>
    >>> s.isig[0].data
    array([0])
    >>> s.isig[9].data
    array([9])
    >>> s.isig[-1].data
    array([9])
    >>> s.isig[:5]
    <Signal1D, title: , dimensions: (|5)>
    >>> s.isig[:5].data
    array([0, 1, 2, 3, 4])
    >>> s.isig[5::-1]
    <Signal1D, title: , dimensions: (|6)>
    >>> s.isig[5::-1]
    <Signal1D, title: , dimensions: (|6)>
    >>> s.isig[5::2]
    <Signal1D, title: , dimensions: (|3)>
    >>> s.isig[5::2].data
    array([5, 7, 9])


Unlike numpy, HyperSpy supports indexing using decimal numbers, in which case
HyperSpy indexes using the axis scales instead of the indices.

.. code-block:: python

    >>> s = hs.signals.Signal1D(np.arange(10))
    >>> s
    <Signal1D, title: , dimensions: (|10)>
    >>> s.data
    array([0, 1, 2, 3, 4, 5, 6, 7, 8, 9])
    >>> s.axes_manager[0].scale = 0.5
    >>> s.axes_manager[0].axis
    array([ 0. ,  0.5,  1. ,  1.5,  2. ,  2.5,  3. ,  3.5,  4. ,  4.5])
    >>> s.isig[0.5:4.].data
    array([1, 2, 3, 4, 5, 6, 7])
    >>> s.isig[0.5:4].data
    array([1, 2, 3])
    >>> s.isig[0.5:4:2].data
    array([1, 3])


Importantly the original :py:class:`~.signal.BaseSignal` and its "indexed self"
share their data and, therefore, modifying the value of the data in one
modifies the same value in the other. Note also that in the example below
s.data is used to access the data as a numpy array directly and this array is
then indexed using numpy indexing.

.. code-block:: python

    >>> s = hs.signals.Signal1D(np.arange(10))
    >>> s
    <Signal1D, title: , dimensions: (10,)>
    >>> s.data
    array([0, 1, 2, 3, 4, 5, 6, 7, 8, 9])
    >>> si = s.isig[::2]
    >>> si.data
    array([0, 2, 4, 6, 8])
    >>> si.data[:] = 10
    >>> si.data
    array([10, 10, 10, 10, 10])
    >>> s.data
    array([10,  1, 10,  3, 10,  5, 10,  7, 10,  9])
    >>> s.data[:] = 0
    >>> si.data
    array([0, 0, 0, 0, 0])

Of course it is also possible to use the same syntax to index multidimensional
data treating navigation axes using ``inav`` and signal axes using ``isig``.

.. code-block:: python

    >>> s = hs.signals.Signal1D(np.arange(2*3*4).reshape((2,3,4)))
    >>> s
    <Signal1D, title: , dimensions: (10, 10, 10)>
    >>> s.data
    array([[[ 0,  1,  2,  3],
        [ 4,  5,  6,  7],
        [ 8,  9, 10, 11]],

       [[12, 13, 14, 15],
        [16, 17, 18, 19],
        [20, 21, 22, 23]]])
    >>> s.axes_manager[0].name = 'x'
    >>> s.axes_manager[1].name = 'y'
    >>> s.axes_manager[2].name = 't'
    >>> s.axes_manager.signal_axes
    (<t axis, size: 4>,)
    >>> s.axes_manager.navigation_axes
    (<x axis, size: 3, index: 0>, <y axis, size: 2, index: 0>)
    >>> s.inav[0,0].data
    array([0, 1, 2, 3])
    >>> s.inav[0,0].axes_manager
    <Axes manager, axes: (<t axis, size: 4>,)>
    >>> s.inav[0,0].isig[::-1].data
    array([3, 2, 1, 0])
    >>> s.isig[0]
    <Signal1D, title: , dimensions: (2, 3)>
    >>> s.isig[0].axes_manager
    <Axes manager, axes: (<x axis, size: 3, index: 0>, <y axis, size: 2, index: 0>)>
    >>> s.isig[0].data
    array([[ 0,  4,  8],
       [12, 16, 20]])

Independent indexation of the signal and navigation dimensions is demonstrated
further in the following:

.. code-block:: python

    >>> s = hs.signals.Signal1D(np.arange(2*3*4).reshape((2,3,4)))
    >>> s
    <Signal1D, title: , dimensions: (10, 10, 10)>
    >>> s.data
    array([[[ 0,  1,  2,  3],
        [ 4,  5,  6,  7],
        [ 8,  9, 10, 11]],

       [[12, 13, 14, 15],
        [16, 17, 18, 19],
        [20, 21, 22, 23]]])
    >>> s.axes_manager[0].name = 'x'
    >>> s.axes_manager[1].name = 'y'
    >>> s.axes_manager[2].name = 't'
    >>> s.axes_manager.signal_axes
    (<t axis, size: 4>,)
    >>> s.axes_manager.navigation_axes
    (<x axis, size: 3, index: 0>, <y axis, size: 2, index: 0>)
    >>> s.inav[0,0].data
    array([0, 1, 2, 3])
    >>> s.inav[0,0].axes_manager
    <Axes manager, axes: (<t axis, size: 4>,)>
    >>> s.isig[0]
    <Signal1D, title: , dimensions: (2, 3)>
    >>> s.isig[0].axes_manager
    <Axes manager, axes: (<x axis, size: 3, index: 0>, <y axis, size: 2, index: 0>)>
    >>> s.isig[0].data
    array([[ 0,  4,  8],
       [12, 16, 20]])


The same syntax can be used to set the data values in signal and navigation
dimensions respectively:

.. code-block:: python

    >>> s = hs.signals.Signal1D(np.arange(2*3*4).reshape((2,3,4)))
    >>> s
    <Signal1D, title: , dimensions: (10, 10, 10)>
    >>> s.data
    array([[[ 0,  1,  2,  3],
        [ 4,  5,  6,  7],
        [ 8,  9, 10, 11]],

       [[12, 13, 14, 15],
        [16, 17, 18, 19],
        [20, 21, 22, 23]]])
    >>> s.inav[0,0].data
    array([0, 1, 2, 3])
    >>> s.inav[0,0] = 1
    >>> s.inav[0,0].data
    array([1, 1, 1, 1])
    >>> s.inav[0,0] = s[1,1]
    >>> s.inav[0,0].data
    array([16, 17, 18, 19])


.. _signal.operations:

Signal operations
^^^^^^^^^^^^^^^^^
.. versionadded:: 0.6

.. versionadded:: 0.8.3

:py:class:`~.signal.BaseSignal` supports all the Python binary arithmetic
opearations (+, -, \*, //, %, divmod(), pow(), \*\*, <<, >>, &, ^, \|),
augmented binary assignments (+=, -=, \*=, /=, //=, %=, \*\*=, <<=, >>=, &=,
^=, \|=), unary operations (-, +, abs() and ~) and rich comparisons operations
(<, <=, ==, x!=y, <>, >, >=).

These operations are performed element-wise. When the dimensions of the signals
are not equal `numpy broadcasting rules apply
<http://docs.scipy.org/doc/numpy/user/basics.broadcasting.html>`_ independently
for the navigation and signal axes.

In the following example `s2` has only one navigation axis while `s` has two.
However, because the size of their first navigation axis is the same, their
dimensions are compatible and `s2` is
broacasted to match `s`'s dimensions.

.. code-block:: python

    >>> s = hs.signals.Signal2D(np.ones((3,2,5,4)))
    >>> s2 = hs.signals.Signal2D(np.ones((2,5,4)))
    >>> s
    <Signal2D, title: , dimensions: (2, 3|4, 5)>
    >>> s2
    <Signal2D, title: , dimensions: (2|4, 5)>
    >>> s + s2
    <Signal2D, title: , dimensions: (2, 3|4, 5)>

In the following example the dimensions are not compatible and an exception
is raised.

.. code-block:: python

    >>> s = hs.signals.Signal2D(np.ones((3,2,5,4)))
    >>> s2 = hs.signals.Signal2D(np.ones((3,5,4)))
    >>> s
    <Signal2D, title: , dimensions: (2, 3|4, 5)>
    >>> s2
    <Signal2D, title: , dimensions: (3|4, 5)>
    >>> s + s2
    Traceback (most recent call last):
      File "<ipython-input-55-044bb11a0bd9>", line 1, in <module>
        s + s2
      File "<string>", line 2, in __add__
      File "/home/fjd29/Python/hyperspy/hyperspy/signal.py", line 2686, in _binary_operator_ruler
        raise ValueError(exception_message)
    ValueError: Invalid dimensions for this operation

Broacasting operates exactly in the same way for the signal axes:

.. code-block:: python

    >>> s = hs.signals.Signal2D(np.ones((3,2,5,4)))
    >>> s2 = hs.signals.Signal1D(np.ones((3, 2, 4)))
    >>> s
    <Signal2D, title: , dimensions: (2, 3|4, 5)>
    >>> s2
    <Signal1D, title: , dimensions: (2, 3|4)>
    >>> s + s2
    <Signal2D, title: , dimensions: (2, 3|4, 5)>

In-place operators also support broadcasting, but only when broadcasting would
not change the left most signal dimensions:

.. code-block:: python

    >>> s += s2
    >>> s
    <Signal2D, title: , dimensions: (2, 3|4, 5)>
    >>> s2 += s
    Traceback (most recent call last):
      File "<ipython-input-64-fdb9d3a69771>", line 1, in <module>
        s2 += s
      File "<string>", line 2, in __iadd__
      File "/home/fjd29/Python/hyperspy/hyperspy/signal.py", line 2737, in _binary_operator_ruler
        self.data = getattr(sdata, op_name)(odata)
    ValueError: non-broadcastable output operand with shape (3,2,1,4) doesn't match the broadcast shape (3,2,5,4)


.. _signal.iterator:

Iterating over the navigation axes
^^^^^^^^^^^^^^^^^^^^^^^^^^^^^^^^^^

BaseSignal instances are iterables over the navigation axes. For example, the
following code creates a stack of 10 images and saves them in separate "png"
files by iterating over the signal instance:

.. code-block:: python

    >>> image_stack = hs.signals.Signal2D(np.random.random((2, 5, 64,64)))
    >>> for single_image in image_stack:
    ...    single_image.save("image %s.png" % str(image_stack.axes_manager.indices))
    The "image (0, 0).png" file was created.
    The "image (1, 0).png" file was created.
    The "image (2, 0).png" file was created.
    The "image (3, 0).png" file was created.
    The "image (4, 0).png" file was created.
    The "image (0, 1).png" file was created.
    The "image (1, 1).png" file was created.
    The "image (2, 1).png" file was created.
    The "image (3, 1).png" file was created.
    The "image (4, 1).png" file was created.

The data of the signal instance that is returned at each iteration is a view of
the original data, a property that we can use to perform operations on the
data.  For example, the following code rotates the image at each coordinate  by
a given angle and uses the :py:func:`~.utils.stack` function in combination
with `list comprehensions
<http://docs.python.org/2/tutorial/datastructures.html#list-comprehensions>`_
to make a horizontal "collage" of the image stack:

.. code-block:: python

    >>> import scipy.ndimage
    >>> image_stack = hs.signals.Signal2D(np.array([scipy.misc.lena()]*5))
    >>> image_stack.axes_manager[1].name = "x"
    >>> image_stack.axes_manager[2].name = "y"
    >>> for image, angle in zip(image_stack, (0, 45, 90, 135, 180)):
    ...    image.data[:] = scipy.ndimage.rotate(image.data, angle=angle,
    ...    reshape=False)
    >>> collage = hs.stack([image for image in image_stack], axis=0)
    >>> collage.plot()

.. figure::  images/rotate_lena.png
  :align:   center
  :width:   500

  Rotation of images by iteration.

.. versionadded:: 0.7


Iterating external functions with the map method
^^^^^^^^^^^^^^^^^^^^^^^^^^^^^^^^^^^^^^^^^^^^^^^^

Performing an operation on the data at each coordinate, as in the previous example,
using an external function can be more easily accomplished using the
:py:meth:`~.signal.BaseSignal.map` method:

.. code-block:: python

    >>> import scipy.ndimage
    >>> image_stack = hs.signals.Signal2D(np.array([scipy.misc.lena()]*4))
    >>> image_stack.axes_manager[1].name = "x"
    >>> image_stack.axes_manager[2].name = "y"
    >>> image_stack.map(scipy.ndimage.rotate,
    ...                            angle=45,
    ...                            reshape=False)
    >>> collage = hs.stack([image for image in image_stack], axis=0)
    >>> collage.plot()

.. figure::  images/rotate_lena_apply_simple.png
  :align:   center
  :width:   500

  Rotation of images by the same amount using :py:meth:`~.signal.BaseSignal.map`.

The :py:meth:`~.signal.BaseSignal.map` method can also take variable
arguments as in the following example.

.. code-block:: python

    >>> import scipy.ndimage
    >>> image_stack = hs.signals.Signal2D(np.array([scipy.misc.lena()]*4))
    >>> image_stack.axes_manager[1].name = "x"
    >>> image_stack.axes_manager[2].name = "y"
    >>> angles = hs.signals.BaseSignal(np.array([0, 45, 90, 135]))
    >>> angles.axes_manager.set_signal_dimension(0)
    >>> modes = hs.signals.BaseSignal(np.array(['constant', 'nearest', 'reflect', 'wrap']))
    >>> modes.axes_manager.set_signal_dimension(0)
    >>> image_stack.map(scipy.ndimage.rotate,
    ...                            angle=angles,
    ...                            reshape=False,
    ...                            mode=modes)
    calculating 100% |#############################################| ETA:  00:00:00Cropping

.. figure::  images/rotate_lena_apply_ndkwargs.png
  :align:   center
  :width:   500

  Rotation of images using :py:meth:`~.signal.BaseSignal.map` with different
  arguments for each image in the stack.

Cropping
^^^^^^^^

Cropping can be performed in a very compact and powerful way using
:ref:`signal.indexing` . In addition it can be performed using the following
method or GUIs if cropping :ref:`signal1D <signal1D.crop>` or :ref:`signal2D
<signal2D.crop>`. There is also a general :py:meth:`~.signal.BaseSignal.crop`
method that operates *in place*.

Rebinning
^^^^^^^^^

The :py:meth:`~.signal.BaseSignal.rebin` method rebins data in place down to a size
determined by the user.

Folding and unfolding
^^^^^^^^^^^^^^^^^^^^^

When dealing with multidimensional datasets it is sometimes useful to transform
the data into a two dimensional dataset. This can be accomplished using the
following two methods:

* :py:meth:`~.signal.BaseSignal.fold`
* :py:meth:`~.signal.BaseSignal.unfold`

It is also possible to unfold only the navigation or only the signal space:

* :py:meth:`~.signal.BaseSignal.unfold_navigation_space`
* :py:meth:`~.signal.BaseSignal.unfold_signal_space`


.. _signal.stack_split:

Splitting and stacking
^^^^^^^^^^^^^^^^^^^^^^

Several objects can be stacked together over an existing axis or over a
new axis using the :py:func:`~.utils.stack` function, if they share axis
with same dimension.

.. code-block:: python

    >>> image = hs.signals.Signal2D(scipy.misc.lena())
    >>> image = hs.stack([hs.stack([image]*3,axis=0)]*3,axis=1)
    >>> image.plot()

.. figure::  images/stack_lena_3_3.png
  :align:   center
  :width:   500

  Stacking example.

An object can be splitted into several objects
with the :py:meth:`~.signal.BaseSignal.split` method. This function can be used
to reverse the :py:func:`~.utils.stack` function:

.. code-block:: python

    >>> image = image.split()[0].split()[0]
    >>> image.plot()

.. figure::  images/split_lena_3_3.png
  :align:   center
  :width:   400

  Splitting example.


.. _signal.change_dtype:

Changing the data type
^^^^^^^^^^^^^^^^^^^^^^

Even if the original data is recorded with a limited dynamic range, it is often
desirable to perform the analysis operations with a higher precision.
Conversely, if space is limited, storing in a shorter data type can decrease
the file size. The :py:meth:`~.signal.BaseSignal.change_dtype` changes the data
type in place, e.g.:

.. code-block:: python

    >>> s = hs.load('EELS Signal1D Signal2D (high-loss).dm3')
        Title: EELS Signal1D Signal2D (high-loss).dm3
        Signal type: EELS
        Data dimensions: (21, 42, 2048)
        Data representation: spectrum
        Data type: float32
    >>> s.change_dtype('float64')
    >>> print(s)
        Title: EELS Signal1D Signal2D (high-loss).dm3
        Signal type: EELS
        Data dimensions: (21, 42, 2048)
        Data representation: spectrum
        Data type: float64


.. versionadded:: 0.7

    In addition to all standard numpy dtypes HyperSpy supports four extra
    dtypes for RGB images: rgb8, rgba8, rgb16 and rgba16. Changing
    from and to any rgbx dtype is more constrained than most other dtype
    conversions. To change to a rgbx dtype the signal `record_by` must be
    "spectrum", `signal_dimension` must be 3(4) for rgb(rgba) dtypes and the
    dtype must be uint8(uint16) for rgbx8(rgbx16).  After conversion
    `record_by` becomes `image` and the spectra dimension is removed. The dtype
    of images of dtype rgbx8(rgbx16) can only be changed to uint8(uint16) and
    the `record_by` becomes "spectrum".

    In the following example we create

   .. code-block:: python

        >>> rgb_test = np.zeros((1024, 1024, 3))
        >>> ly, lx = rgb_test.shape[:2]
        >>> offset_factor = 0.16
        >>> size_factor = 3
        >>> Y, X = np.ogrid[0:lx, 0:ly]
        >>> rgb_test[:,:,0] = (X - lx / 2 - lx*offset_factor) ** 2 + (Y - ly / 2 - ly*offset_factor) ** 2 < lx * ly / size_factor **2
        >>> rgb_test[:,:,1] = (X - lx / 2 + lx*offset_factor) ** 2 + (Y - ly / 2 - ly*offset_factor) ** 2 < lx * ly / size_factor **2
        >>> rgb_test[:,:,2] = (X - lx / 2) ** 2 + (Y - ly / 2 + ly*offset_factor) ** 2 < lx * ly / size_factor **2
        >>> rgb_test *= 2**16 - 1
        >>> s = hs.signals.Signal1D(rgb_test)
        >>> s.change_dtype("uint16")
        >>> s
        <Signal1D, title: , dimensions: (1024, 1024|3)>
        >>> s.change_dtype("rgb16")
        >>> s
        <Signal2D, title: , dimensions: (|1024, 1024)>
        >>> s.plot()


   .. figure::  images/rgb_example.png
      :align:   center
      :width:   500

      RGB data type example.


Basic statistical analysis
--------------------------
.. versionadded:: 0.7

:py:meth:`~.signal.BaseSignal.get_histogram` computes the histogram and
conveniently returns it as signal instance. It provides methods to
calculate the bins. :py:meth:`~.signal.BaseSignal.print_summary_statistics` prints
the five-number summary statistics of the data.

These two methods can be combined with
:py:meth:`~.signal.BaseSignal.get_current_signal` to compute the histogram or
print the summary stastics of the signal at the current coordinates, e.g:
.. code-block:: python

    >>> s = hs.signals.EELSSpectrum(np.random.normal(size=(10,100)))
    >>> s.print_summary_statistics()
    Summary statistics
    ------------------
    mean:	0.021
    std:	0.957
    min:	-3.991
    Q1:	-0.608
    median:	0.013
    Q3:	0.652
    max:	2.751

    >>> s.get_current_signal().print_summary_statistics()
    Summary statistics
    ------------------
    mean:   -0.019
    std:    0.855
    min:    -2.803
    Q1: -0.451
    median: -0.038
    Q3: 0.484
    max:    1.992

Histogram of different objects can be compared with the functions
:py:func:`~.drawing.utils.plot_histograms` (see
:ref:`visualisation <plot_spectra>` for the plotting options). For example,
with histograms of several random chi-square distributions:


.. code-block:: python

    >>> img = hs.signals.Signal2D([np.random.chisquare(i+1,[100,100]) for i in range(5)])
    >>> hs.plot.plot_histograms(img,legend='auto')

.. figure::  images/plot_histograms_chisquare.png
   :align:   center
   :width:   500

   Comparing histograms.


.. _signal.noise_properties:

Setting the noise properties
----------------------------

Some data operations require the data variance. Those methods use the
``metadata.Signal.Noise_properties.variance`` attribute if it exists. You can
set this attribute as in the following example where we set the variance to be
10:

.. code-block:: python

    s.metadata.Signal.set_item("Noise_properties.variance", 10)

For heterocedastic noise the ``variance`` attribute must be a
:class:`~.signal_base.BaseSignal`.  Poissonian noise is a common case  of
heterocedastic noise where the variance is equal to the expected value. The
:meth:`~.signal_base.BaseSignal.estimate_poissonian_noise_variance`
:class:`~.signal_base.BaseSignal` method can help setting the variance of data with
semi-poissonian noise. With the default arguments, this method simply sets the
variance attribute to the given ``expected_value``. However, more generally
(although then noise is not strictly poissonian), the variance may be proportional
to the expected value. Moreover, when the noise is a mixture of white
(gaussian) and poissonian noise, the variance is described by the following
linear model:

    .. math::

        \mathrm{Var}[X] = (a * \mathrm{E}[X] + b) * c

Where `a` is the ``gain_factor``, `b` is the ``gain_offset`` (the gaussian
noise variance) and `c` the ``correlation_factor``. The correlation
factor accounts for correlation of adjacent signal elements that can
be modeled as a convolution with a gaussian point spread function.
:meth:`~.signal.BaseSignal.estimate_poissonian_noise_variance` can be used to set
the noise properties when the variance can be described by this linear model,
for example:


.. code-block:: python

  >>> s = hs.signals.Spectrum(np.ones(100))
  >>> s.add_poissonian_noise()
  >>> s.metadata
  ├── General
  │   └── title =
  └── Signal
      ├── binned = False
      ├── record_by = spectrum
      └── signal_type =

  >>> s.estimate_poissonian_noise_variance()
  >>> s.metadata
  ├── General
  │   └── title =
  └── Signal
      ├── Noise_properties
      │   ├── Variance_linear_model
      │   │   ├── correlation_factor = 1
      │   │   ├── gain_factor = 1
      │   │   └── gain_offset = 0
      │   └── variance = <SpectrumSimulation, title: Variance of , dimensions: (|100)>
      ├── binned = False
      ├── record_by = spectrum
<<<<<<< HEAD
      ├── signal_origin = simulation
      └── signal_type =



Handling complex data
^^^^^^^^^^^^^^^^^^^^^

The HyperSpy :py:class:`~.hyperspy.signals.ComplexSignal` signal class and its subclasses
for 1-dimensional and 2-dimensional data allow the user to access complex properties like the
`real` and `imag` parts of the data or the `amplitude` (also known as the modulus) and `phase`
(also known as angle or argument) directly. Getting and setting those properties can be done
as follows:

..code-block:: python

  >>> real = s.real      # real is a new HyperSpy signal accessing the same data
  >>> s.real = new_real  # new_real can be an array or signal
  >>> imag = s.imag      # imag  is a new HyperSpy signal accessing the same data
  >>> s.imag = new_imag  # new_imag can be an array or signal

It is important to note that `data` passed to the constructor of a
:py:class:`~._signals.complex_signal.ComplexSignal` (or to a subclass), which is not already
complex, will be converted to the numpy standard of `np.complex`/`np.complex128`. `data` which
is already complex will be passed as is.

To transform a real signal into a complex one use:

.. code-block:: python

    >>> s.change_dtype(complex)

Changing the `dtype` of a complex signal to something real is not clearly defined and thus not
directly possible. Use the `real`, `imag`, `amplitude` or `phase` properties instead to extract
the real data that is desired.


Calculate the angle / phase / argument
--------------------------------------

The :py:func:`~hyperspy.signals.ComplexSignal.angle` function can be used to calculate the
angle, which is equivalent to using the `phase` property if no argument is used. If the data is
real, the angle will be 0 for positive values and 2$\pi$ for negative values. If the `deg`
parameter is set to `True`, the result will be given in degrees, otherwise in rad (default).
The underlying function is the :py:func:`~numpy.angle` function.
:py:func:`~hyperspy.signals.ComplexSignal.angle` will return an appropriate HyperSpy signal.


Phase unwrapping
----------------

With the :py:func:`~hyperspy.signals.ComplexSignal.unwrapped_phase` method the complex phase
of a signal can be unwrapped and returned as a new signal. The underlying method is
:py:func:`~skimage.restoration.unwrap`, which uses the algorithm described in:
Miguel Arevallilo Herraez, David R. Burton, Michael J. Lalor, and Munther A. Gdeisat,
“Fast two-dimensional phase-unwrapping algorithm based on sorting by reliability following
a noncontinuous path”, Journal Applied Optics, Vol. 41, No. 35, pp. 7437, 2002.
(doi: 10.1364/AO.41.007437).


Add a linear phase ramp
-----------------------

For 2-dimensional complex images, a linear phase ramp can be added to the signal via the
:py:func:`~._signals.complex_signal2d.ComplexSignal2D.add_phase_ramp` method. The parameters
`ramp_x` and `ramp_y` dictate the slope of the ramp in `x`- and `y` direction, while the offset
is determined by the `offset` parameter. The fulcrum of the linear ramp is at the origin
and the slopes are given in units of the axis with the according scale taken into account.
Both are available via the :py:class:`~.axes.AxesManager` of the signal.
=======
      └── signal_type =
>>>>>>> e0fdf665
<|MERGE_RESOLUTION|>--- conflicted
+++ resolved
@@ -104,7 +104,6 @@
 
 .. table:: BaseSignal subclass :py:attr:`~.signal.BaseSignal.metadata` attributes.
 
-<<<<<<< HEAD
     +---------------------------------------------------------------+-----------+---------------+---------------+---------+
     |                      BaseSignal subclass                      | record_by |  signal_type  | signal_origin |  dtype  |
     +===============================================================+===========+===============+===============+=========+
@@ -128,27 +127,6 @@
     +---------------------------------------------------------------+-----------+---------------+---------------+---------+
     |    :py:class:`~._signals.complex_signal2d.ComplexSignal2D`    |   image   |       -       |       -       | complex |
     +---------------------------------------------------------------+-----------+---------------+---------------+---------+
-=======
-    +---------------------------------------------------------------+-----------+-------------+
-    |                      BaseSignal subclass                      | record_by | signal_type |
-    +===============================================================+===========+=============+
-    |                 :py:class:`~.signal.BaseSignal`               |     -     |      -      |
-    +---------------------------------------------------------------+-----------+-------------+
-    |           :py:class:`~._signals.signal1d.Signal1D`            | spectrum  |      -      |
-    +---------------------------------------------------------------+-----------+-------------+
-    | :py:class:`~._signals.spectrum_simulation.SpectrumSimulation` | spectrum  |      -      |
-    +---------------------------------------------------------------+-----------+-------------+
-    |           :py:class:`~._signals.eels.EELSSpectrum`            | spectrum  |    EELS     |
-    +---------------------------------------------------------------+-----------+-------------+
-    |           :py:class:`~._signals.eds_sem.EDSSEMSpectrum`       | spectrum  |   EDS_SEM   |
-    +---------------------------------------------------------------+-----------+-------------+
-    |           :py:class:`~._signals.eds_tem.EDSTEMSpectrum`       | spectrum  |   EDS_TEM   |
-    +---------------------------------------------------------------+-----------+-------------+
-    |              :py:class:`~._signals.signal2d.Signal2D`         |   image   |      -      |
-    +---------------------------------------------------------------+-----------+-------------+
-    |    :py:class:`~._signals.image_simulation.ImageSimulation`    |   image   |      -      |
-    +---------------------------------------------------------------+-----------+-------------+
->>>>>>> e0fdf665
 
 
 The following example shows how to transform between different subclasses.
@@ -1024,8 +1002,6 @@
       │   └── variance = <SpectrumSimulation, title: Variance of , dimensions: (|100)>
       ├── binned = False
       ├── record_by = spectrum
-<<<<<<< HEAD
-      ├── signal_origin = simulation
       └── signal_type =
 
 
@@ -1093,7 +1069,4 @@
 `ramp_x` and `ramp_y` dictate the slope of the ramp in `x`- and `y` direction, while the offset
 is determined by the `offset` parameter. The fulcrum of the linear ramp is at the origin
 and the slopes are given in units of the axis with the according scale taken into account.
-Both are available via the :py:class:`~.axes.AxesManager` of the signal.
-=======
-      └── signal_type =
->>>>>>> e0fdf665
+Both are available via the :py:class:`~.axes.AxesManager` of the signal.